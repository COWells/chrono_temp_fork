--- conflicted
+++ resolved
@@ -32,14 +32,10 @@
     lights_changed = true;
     background_changed = true;
 
-<<<<<<< HEAD
     m_fog_color = ChVector<float>(1.f,1.f,1.f);
     m_fog_scattering = 0.f;
 
-    m_scene_epsilon = 1e-3;
-=======
     m_scene_epsilon = 1e-3f;
->>>>>>> 6148f000
 }
 
 CH_SENSOR_API ChScene::~ChScene() {}
