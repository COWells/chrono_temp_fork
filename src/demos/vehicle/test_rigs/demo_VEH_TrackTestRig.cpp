--- conflicted
+++ resolved
@@ -380,16 +380,12 @@
     // Initialize simulation frame counter
     int step_number = 0;
 
-<<<<<<< HEAD
     while (vis->Run()) {
-=======
-    while (app.GetDevice()->run()) {
         if (apply_detracking_force) {
             shoe_body->Empty_forces_accumulators();
             shoe_body->Accumulate_force(ChVector<>(0, 20000, 0), ChVector<>(0, 0, 0), true);
         }
 
->>>>>>> ab759812
         // Render scene
         vis->BeginScene();
         vis->DrawAll();
