# 
# CHRONO IMPORT ADD-ON FOR BLENDER
#
# This is an add-on for Blender3D that allows loading simulations performed with 
# Chrono (http://www.projectchrono.org) and saved with the Chrono POSTPROCESS module.
# 
# To install it: 
# - open Blender
# - menu "Edit/Preferences..", go to tab "Add-ons", press "Install" button and select 
#   this .py file
# - check that the Chrono Import add-on is now available in the list, and it is enabled
#
# To use it: 
# - check that you built the c++ Chrono with the POSTPROCESS module enabled (if you use
#   PyChrono, the postprocess module is always available in the AnaConda installation)
# - write a Chrono app that uses instructions like my_blender_exporter.AddAll(); 
#   my_blender_exporter.ExportScript(); and my_blender_exporter.ExportData(); (the latter
#   in the while() simulation loop). See demo_POST_blender.cpp for an example.
# - run the chrono app, this will generate files on disk: a single
#   xxx.assets.py file and many state00001.py, state00002.py, ..., in an output/ dir.
# - Open Blender, use menu "File/Import/Chrono import" to load the xxx.assets.py file.
#
# Tips:
# - When scrubbing the timeline, the animation should happen. This may be a bit slower than 
#   expected because the Chrono add-on loads and unloads from disk the content of each time
#   step, for optimizing memory requirements.
# - use the "Chrono" sidebar at the right border of the 3D view to enable/disable the
#   showing of coordinate systems of Chrono bodies and assets, and other view settings.
# - when possible, the Chrono Blender postprocessor and this add-on tend to optimize memory
#   by sharing identical assets. More in detail, assets for whom myasset->IsMutable() is false
#   in Chrono, ex. spheres, boxes, not deformable meshes, etc., will be put in the "chrono_assets"
#   collection in the Blender outliner interface. Click on the eye icon to show-hide them in the viewport. 
#   This allows you to edit and improve those assets by hand in Blender, it is enough that you 
#   do not change their name. 
# - if no material is added to a visual shape in Chrono, you can add by hand in Blender to 
#   the asset object available in "chrono_assets" collection. (link to data, not to object);
#   if a material is added to a visual shape in Chrono, it overrides the material you add to
#   the asset object available in "chrono_assets" collection (unless you disable "Chrono materials" in
#   the Chrono sidebar panel).



bl_info = {
    "name": "Chrono import",
    "blender": (4, 0, 1),
    "category": "Import-Export",
    "location": "File > Import-Export",
    "description": "Import ProjectChrono simulations",
    "author": "Alessandro Tasora",
    "version": (0, 0, 5),
    "wiki_url": "https://api.projectchrono.org/development/introduction_chrono_blender.html",
    "doc_url": "https://api.projectchrono.org/development/introduction_chrono_blender.html",
}

import bpy
import bmesh
import numpy as np
import mathutils
import os
import math
from enum import Enum
from bpy.types import (Operator,
                       Panel,
                       PropertyGroup,
                       UIList)
from bpy.props import (IntProperty,
                       BoolProperty,
                       StringProperty,
                       FloatProperty,
                       FloatVectorProperty,
                       EnumProperty,
                       PointerProperty,
                       CollectionProperty)

#
# Globals, to keep things simple with callbacks
#

chrono_frame_objects = None
chrono_assets = None
chrono_frame_assets = None
chrono_materials = []
chrono_frame_materials = []
chrono_images = []
chrono_frame_images = []
chrono_cameras = None
empty_mesh = None
chrono_csys = None
chrono_view_asset_csys = False
chrono_view_asset_csys_size = 0.15
chrono_view_item_csys = False
chrono_view_item_csys_size = 0.25
chrono_view_link_csys = True
chrono_view_link_csys_size = 0.25
chrono_view_materials = True
chrono_view_contacts = False
chrono_gui_doupdate = True

#
# utility functions to be used in assets.py  or   output/statexxxyy.py files
#

def create_chrono_path( nameID,
                        list_points, 
                        RGBAcolor, 
                        line_width,
                        my_list_materials, my_collection):
    
    gpencil_data = bpy.data.grease_pencils.new(nameID)
    gpencil = bpy.data.objects.new(nameID, gpencil_data)
    my_collection.objects.link(gpencil)

    gp_layer = gpencil_data.layers.new("chrono_lines")
    gp_layer.use_lights = False # for Cycles
    gp_frame = gp_layer.frames.new(bpy.context.scene.frame_current)

    gp_stroke = gp_frame.strokes.new()
    gp_stroke.line_width = line_width

    gp_stroke.points.add(len(list_points))

    for item, value in enumerate(list_points):
        gp_stroke.points[item].co = value
        
    mat = bpy.data.materials.new(name="chrono_path_mat")
    bpy.data.materials.create_gpencil_data(mat)
    gpencil.data.materials.append(mat)
    mat.grease_pencil.color = RGBAcolor
    
    my_list_materials.append(mat)
    
    return gpencil



def make_bsdf_material4(nameID, colorRGB, metallic=0, specular=0, specular_tint=(1,0,0,0), roughness=0.5, index_refraction=1.450, transmission=0, emissionRGB=(0,0,0,1), emission_strength=1, bump_map=0, bump_height=1.0):
    new_mat = bpy.data.materials.new(name=nameID)

    new_mat.use_nodes = True

    if new_mat.node_tree:
        new_mat.node_tree.links.clear()
        new_mat.node_tree.nodes.clear()
        
    nodes = new_mat.node_tree.nodes
    links = new_mat.node_tree.links
    output = nodes.new(type='ShaderNodeOutputMaterial')
    shader = nodes.new(type='ShaderNodeBsdfPrincipled')


    if type(colorRGB) == tuple:
        nodes["Principled BSDF"].inputs["Base Color"].default_value = colorRGB

    if type(colorRGB) == str:
        if os.path.exists(colorRGB):
            texturenode = nodes.new(type="ShaderNodeTexImage")
            texturenode.image = bpy.data.images.load(colorRGB)
            links.new(texturenode.outputs[0], nodes["Principled BSDF"].inputs["Base Color"])
            
    if type(metallic) == float or type(metallic) == int:
        nodes["Principled BSDF"].inputs["Metallic"].default_value = metallic
    if type(metallic) == str:

        if os.path.exists(metallic):
            texturenode = nodes.new(type="ShaderNodeTexImage")
            texturenode.image = bpy.data.images.load(metallic)
            links.new(texturenode.outputs[0], nodes["Principled BSDF"].inputs["Metallic"])
            
    nodes["Principled BSDF"].inputs["Specular IOR Level"].default_value = specular
    nodes["Principled BSDF"].inputs["Specular Tint"].default_value = specular_tint

    if type(roughness) == float or type(roughness) == int:
        nodes["Principled BSDF"].inputs["Roughness"].default_value = roughness
    if type(roughness) == str:
        if os.path.exists(roughness):
            texturenode = nodes.new(type="ShaderNodeTexImage")
            texturenode.image = bpy.data.images.load(roughness)
            links.new(texturenode.outputs[0], nodes["Principled BSDF"].inputs["Roughness"])
    
    nodes["Principled BSDF"].inputs["IOR"].default_value = index_refraction

    if type(transmission) == float or type(transmission) == int:
        nodes["Principled BSDF"].inputs["Transmission Weight"].default_value = transmission
    if type(transmission) == str:
        if os.path.exists(transmission):
            texturenode = nodes.new(type="ShaderNodeTexImage")
            texturenode.image = bpy.data.images.load(transmission)
            links.new(texturenode.outputs[0], nodes["Principled BSDF"].inputs["Transmission Weight"])
    
    if type(emissionRGB) == tuple:
        nodes["Principled BSDF"].inputs["Emission Color"].default_value = emissionRGB
    if type(emissionRGB) == str:
        if os.path.exists(emissionRGB):
            texturenode = nodes.new(type="ShaderNodeTexImage")
            texturenode.image = bpy.data.images.load(emissionRGB)
            links.new(texturenode.outputs[0], nodes["Principled BSDF"].inputs["Emission Color"])
            
    nodes["Principled BSDF"].inputs["Emission Strength"].default_value = emission_strength
    
    if type(bump_map) == str:
        if os.path.exists(bump_map):
            texturenode = nodes.new(type="ShaderNodeTexImage")
            texturenode.image = bpy.data.images.load(bump_map)
            bumpnode = nodes.new(type="ShaderNodeBump")
            bumpnode.inputs[0].default_value= bump_height
            links.new(texturenode.outputs[0], bumpnode.inputs[2])
            links.new(bumpnode.outputs[0], nodes["Principled BSDF"].inputs[22])
    
    links.new(shader.outputs[0], output.inputs[0])
    
    return new_mat
    

def make_bsdf_material3(nameID, colorRGB, metallic=0, specular=0, specular_tint=0, roughness=0.5, index_refraction=1.450, transmission=0, emissionRGB=(0,0,0,1), emission_strength=1, bump_map=0, bump_height=1.0):
    new_mat = bpy.data.materials.new(name=nameID)

    new_mat.use_nodes = True

    if new_mat.node_tree:
        new_mat.node_tree.links.clear()
        new_mat.node_tree.nodes.clear()
        
    nodes = new_mat.node_tree.nodes
    links = new_mat.node_tree.links
    output = nodes.new(type='ShaderNodeOutputMaterial')
    shader = nodes.new(type='ShaderNodeBsdfPrincipled')
    
    if type(colorRGB) == tuple:
        nodes["Principled BSDF"].inputs[0].default_value = colorRGB
    if type(colorRGB) == str:
        if os.path.exists(colorRGB):
            texturenode = nodes.new(type="ShaderNodeTexImage")
            texturenode.image = bpy.data.images.load(colorRGB)
            links.new(texturenode.outputs[0], nodes["Principled BSDF"].inputs[0])
            
    if type(metallic) == float or type(metallic) == int:
        nodes["Principled BSDF"].inputs[6].default_value = metallic
    if type(metallic) == str:
        if os.path.exists(metallic):
            texturenode = nodes.new(type="ShaderNodeTexImage")
            texturenode.image = bpy.data.images.load(metallic)
            links.new(texturenode.outputs[0], nodes["Principled BSDF"].inputs[6])
            
    nodes["Principled BSDF"].inputs[7].default_value = specular
    nodes["Principled BSDF"].inputs[8].default_value = specular_tint

    if type(roughness) == float or type(roughness) == int:
        nodes["Principled BSDF"].inputs[9].default_value = roughness
    if type(roughness) == str:
        if os.path.exists(roughness):
            texturenode = nodes.new(type="ShaderNodeTexImage")
            texturenode.image = bpy.data.images.load(roughness)
            links.new(texturenode.outputs[0], nodes["Principled BSDF"].inputs[9])
    
    nodes["Principled BSDF"].inputs[16].default_value = index_refraction

    if type(transmission) == float or type(transmission) == int:
        nodes["Principled BSDF"].inputs[17].default_value = transmission
    if type(transmission) == str:
        if os.path.exists(transmission):
            texturenode = nodes.new(type="ShaderNodeTexImage")
            texturenode.image = bpy.data.images.load(transmission)
            links.new(texturenode.outputs[0], nodes["Principled BSDF"].inputs[17])
    
    if type(emissionRGB) == tuple:
        nodes["Principled BSDF"].inputs[19].default_value = emissionRGB
    if type(emissionRGB) == str:
        if os.path.exists(emissionRGB):
            texturenode = nodes.new(type="ShaderNodeTexImage")
            texturenode.image = bpy.data.images.load(emissionRGB)
            links.new(texturenode.outputs[0], nodes["Principled BSDF"].inputs[19])
            
    nodes["Principled BSDF"].inputs[20].default_value = emission_strength
    
    if type(bump_map) == str:
        if os.path.exists(bump_map):
            texturenode = nodes.new(type="ShaderNodeTexImage")
            texturenode.image = bpy.data.images.load(bump_map)
            bumpnode = nodes.new(type="ShaderNodeBump")
            bumpnode.inputs[0].default_value= bump_height
            links.new(texturenode.outputs[0], bumpnode.inputs[2])
            links.new(bumpnode.outputs[0], nodes["Principled BSDF"].inputs[22])
    
    links.new(shader.outputs[0], output.inputs[0])
    
    return new_mat
    
# switch between different versions
if bpy.app.version < (4, 0, 0):
    make_bsdf_material = make_bsdf_material3
else:
    make_bsdf_material = make_bsdf_material4



# helper to add scalar attributes as arrays of floats to: faces (mdomain='FACE') or vertexes (mdomain='POINT') of meshes
def add_mesh_data_floats(mesh_object, attribute_scalars, attribute_name='myval', mdomain='FACE'):
    myattr = mesh_object.data.attributes.new(name=attribute_name, type='FLOAT', domain=mdomain)
    iv =0
    for mval in attribute_scalars:
        myattr.data[iv].value = mval
        iv +=1

# helper to add vector attributes as arrays of (x,y,z) to: faces (mdomain='FACE') or vertexes (mdomain='POINT') of meshes
def add_mesh_data_vectors(mesh_object, attribute_vectors, attribute_name='chrono_color', mdomain='FACE'):
    myattr = mesh_object.data.attributes.new(name=attribute_name, type='FLOAT_VECTOR', domain=mdomain)
    iv =0
    for mval in attribute_vectors:
        myattr.data[iv].vector = mval
        iv +=1

# Helper function to generate a simple const color material. Operates in two situations:
# - to colorize meshes:
# - to colorize n object instances made by geometry node: if so, the material must be applied
# to the object used as sample for instances, and use per_instance=True. 
def make_material_color_const(nameID, color_const=(1,0,0,0)):

    new_mat = bpy.data.materials.new(name=nameID)
    new_mat.use_nodes = True
    if new_mat.node_tree:
        new_mat.node_tree.links.clear()
        new_mat.node_tree.nodes.clear() 
    nodes = new_mat.node_tree.nodes
    links = new_mat.node_tree.links
    output = nodes.new(type='ShaderNodeOutputMaterial')
    shader = nodes.new(type='ShaderNodeBsdfPrincipled')
    shader.inputs[0].default_value = color_const
    links.new(shader.outputs[0], output.inputs[0])
    return new_mat

# Helper function to generate a multi-color material. Operates in two situations:
# - to colorize meshes: once assigned to a mesh with a float or vector attribute, 
# renders it as color (per face or per vertex, depending on the attribute's mesh data domain).
# - to colorize n object instances made by geometry node: if so, the material must be applied
# to the object used as sample for instances, and use per_instance=True. Instances must have the attribute.
def make_material_color_attribute(nameID, colname, per_instance=False):

    new_mat = bpy.data.materials.new(name=nameID)
    new_mat.use_nodes = True
    if new_mat.node_tree:
        new_mat.node_tree.links.clear()
        new_mat.node_tree.nodes.clear() 
    nodes = new_mat.node_tree.nodes
    links = new_mat.node_tree.links
    output = nodes.new(type='ShaderNodeOutputMaterial')
    shader = nodes.new(type='ShaderNodeBsdfPrincipled')
    links.new(shader.outputs[0], output.inputs[0])
    colattribute = nodes.new(type='ShaderNodeAttribute')
    colattribute.attribute_name = colname
    if not per_instance: 
        colattribute.attribute_type = 'GEOMETRY'
    else:
        colattribute.attribute_type = 'INSTANCER'
    links.new(colattribute.outputs[0], shader.inputs[0])
    return new_mat
    
# some colormaps used by  make_material_falsecolor
colormap_jet = [
 [0,     (0,0,0.56, 1)],
 [0.125, (0,0,1 ,1)   ],
 [0.375, (0,1,1, 1)   ],
 [0.625, (1,1,0, 1 )  ],
 [0.875, (1,0,0, 1 )  ],
 [1,     (0.5,0,0, 1) ]
]
colormap_cooltowarm = [
 [0,         	(0.229999504,	0.298998934,	0.754000139, 1) ],
 [0.142857143,	(0.406839976,	0.537716815,	0.934353077, 1) ],
 [0.285714286,	(0.602704657,	0.731255644,    0.999993038, 1) ],
 [0.428571429,  (0.78841419,	0.845877766,	0.939423093, 1) ],
 [0.571428571,	(0.930635713,	0.820337799,	0.761004578, 1) ], 
 [0.714285714,	(0.967788492,	0.657029313,	0.537326447, 1) ],
 [0.857142857,	(0.88710666,	0.413948424,	0.324564482, 1) ],
 [1	,           (0.706000136,   0.015991824,	0.150000072, 1) ],
]
colormap_viridis = [
 [0,           (0.267003985,    0.004872566,    0.329415069, 1) ],
 [0.142857143, (0.274741032,	0.196973267,	0.497250443, 1) ],
 [0.285714286, (0.212671237,	0.359101377, 	0.551635047, 1) ],
 [0.428571429, (0.152958099,	0.498051451,	0.557685327, 1) ],
 [0.571428571, (0.122053592,	0.632105543,	0.530848866, 1) ],
 [0.714285714, (0.290013937,	0.758845119,	0.427827161, 1) ],
 [0.857142857, (0.622182341,	0.853814293,	0.226247911, 1) ],
 [1,           (0.993248149,	0.906154763,	0.143935944, 1) ]
]
colormap_cool = [
 [0,     (0,1,1, 1)],
 [1,     (1,0,1, 1)]
]
colormap_hot = [
 [0,     (0.039,0,0, 1)],
 [0.375, (1,0,0, 1)    ],
 [0.75,  (1,1,0, 1)    ],
 [1,     (1,1,1, 1)    ]
]
colormap_winter = [
 [0,     (0,0,1, 1)  ],
 [1,     (0,1,0.5, 1)]
]

colormaps = {
"colormap_jet":colormap_jet,
"colormap_cooltowarm":colormap_cooltowarm,
"colormap_viridis":colormap_viridis,
"colormap_hot":colormap_hot,
"colormap_cool":colormap_cool,
"colormap_winter":colormap_winter,
}


# Helper function to generate a falsecolor material. Operates in two situations:
# - to colorize mehes: once assigned to a mesh with a float or vector attribute, 
# renders it as falsecolor (per face or per vertex, depending on the attribute's mesh data domain).
# - to colorize n object instances made by geometry node: if so, the material must be applied
# to the object used as sample for instances, and use per_instance=True. Instances must have the attribute.
def make_material_falsecolor(nameID, attrname, attr_min=0.0, attr_max=1.0, colormap=colormap_cooltowarm, per_instance=False):
    
    new_mat = bpy.data.materials.new(name=nameID)
    new_mat.use_nodes = True
    if new_mat.node_tree:
        new_mat.node_tree.links.clear()
        new_mat.node_tree.nodes.clear()  
    nodes = new_mat.node_tree.nodes
    links = new_mat.node_tree.links
    output = nodes.new(type='ShaderNodeOutputMaterial')
    shader = nodes.new(type='ShaderNodeBsdfPrincipled')
    links.new(shader.outputs[0], output.inputs[0])
    ramp = nodes.new(type='ShaderNodeValToRGB')
    ramp.color_ramp.color_mode = 'HSV'
    for i in range(1,len(colormap)-1):
        ramp.color_ramp.elements.new(colormap[i][0])
    for i in range(0,len(colormap)):
        ramp.color_ramp.elements[i].color = (colormap[i][1]) 
    links.new(ramp.outputs[0], shader.inputs[0])
    maprange = nodes.new(type='ShaderNodeMapRange')
    maprange.inputs[1].default_value = attr_min
    maprange.inputs[2].default_value = attr_max
    links.new(maprange.outputs[0], ramp.inputs[0])
    vectnorm = nodes.new(type="ShaderNodeVectorMath")
    vectnorm.operation = 'LENGTH'
    links.new(vectnorm.outputs[1], maprange.inputs[0])
    multiply = nodes.new(type="ShaderNodeVectorMath")
    multiply.operation = 'MULTIPLY'
    multiply.name = 'Multiply'
    multiply.inputs[1].default_value = (1,1,1)
    links.new(multiply.outputs[0], vectnorm.inputs[0])
    colattribute = nodes.new(type='ShaderNodeAttribute')
    colattribute.attribute_name = attrname
    if not per_instance: 
        colattribute.attribute_type = 'GEOMETRY'
    else:
        colattribute.attribute_type = 'INSTANCER'
    links.new(colattribute.outputs[1], multiply.inputs[0])
    return new_mat



# Add an item to collection of settings about mesh visualization, but
# if a mesh setting is already existing with the correspoiding name id, just reuse it (so
# that one can have setting persistency through frames, even if the mesh is non-mutable and regenerated.
def setup_meshsetting(new_object):
    meshsetting = bpy.context.scene.ch_meshsetting.get(new_object.name)
    if not meshsetting:
        meshsetting = bpy.context.scene.ch_meshsetting.add()
        meshsetting.name = new_object.name
        meshsetting.property_index = 0
    return meshsetting

# Add an item to collection of settings about glyphs visualization, but
# if a glyph setting is already existing with the correspoiding name id, just reuse it (so
# that one can have setting persistency through frames, even if the mesh is non-mutable and regenerated.
def setup_glyph_setting(obj_name,
                           glyph_type = 'POINT',
                           color_type = 'CONST',
                           property_index_color = 0,
                           const_color =(1,0,0),
                           dir_type = 'CONST',
                           const_dir = (1,0,0),
                           property_index_dir = 0,
                           length_type = 'CONST',
                           property_index_length = 0,
                           length_scale = 0.01, 
                           width_type = 'CONST',
                           property_index_width = 0,
                           width_scale=0.01,
                           basis_type = 'CONST',               
                           property_index_basis = 0,
                           const_basis=(1,0,0,0),
                           eigenvalues_type = 'CONST',
                           const_eigenvalues = (1,1,1),
                           property_index_eigenvalues = 0,
                           do_tip = True
                           ):
    glyphsetting = bpy.context.scene.ch_glyph_setting.get(obj_name)
    if not glyphsetting:
        glyphsetting = bpy.context.scene.ch_glyph_setting.add()
        glyphsetting.name = obj_name
        glyphsetting.glyph_type = glyph_type
        glyphsetting.property_index_dir = property_index_dir
        glyphsetting.property_index_length = property_index_length
        glyphsetting.property_index_width  = property_index_width
        glyphsetting.property_index_color  = property_index_color
        glyphsetting.property_index_basis  = property_index_basis
        glyphsetting.property_index_eigenvalues  = property_index_eigenvalues
        glyphsetting.dir_type = dir_type
        glyphsetting.length_type = length_type
        glyphsetting.width_type = width_type
        glyphsetting.color_type = color_type
        glyphsetting.basis_type = basis_type
        glyphsetting.eigenvalues_type = eigenvalues_type
        glyphsetting.length_scale = length_scale
        glyphsetting.width_scale = width_scale
        glyphsetting.const_color = const_color
        glyphsetting.const_dir = const_dir
        glyphsetting.const_basis = const_basis
        glyphsetting.const_eigenvalues = const_eigenvalues
        glyphsetting.use_x = True
        glyphsetting.use_y = True
        glyphsetting.use_z = True
        glyphsetting.do_tip = do_tip
        glyphsetting.material = make_material_color_const(obj_name+"_color")
    return glyphsetting

    
# Add an item to collection of properties of a given mesh visualization,
# but if a property is already existing with the corresponding name id, just reuse it
def setup_property_scalar(meshsetting, propname, min=0, max=1, mcolormap='colormap_viridis', matname='a_falsecolor', per_instance=False):
    property = meshsetting.property.get(propname)
    if not property:
        property = meshsetting.property.add()
        property.name = propname
        property.min = min
        property.max = max
        property.colorm = mcolormap
        property.type = 'SCALAR'
        property.mat = make_material_falsecolor(matname, propname, min, max, colormaps[mcolormap], per_instance=per_instance)
    return property

# Add an item to collection of properties of a given mesh visualization,
# but if a property is already existing with the corresponding name id, just reuse it
def setup_property_color(meshsetting, colname, matname='a_meshcolor', per_instance=False):
    property = meshsetting.property.get(colname)
    if not property:
        property = meshsetting.property.add()
        property.name = colname
        property.type = 'COLOR'
        property.mat = make_material_color_attribute(matname, colname, per_instance=per_instance)
    return property

# Add an item to collection of properties of a given mesh visualization,
# but if a property is already existing with the corresponding name id, just reuse it
def setup_property_vector(meshsetting, propname, min=0, max=1, mvectplot='NORM', mcolormap='colormap_viridis', matname='a_falsecolor', per_instance=False):
    property = meshsetting.property.get(propname)
    if not property:
        property = meshsetting.property.add()
        property.name = propname
        property.min = min
        property.max = max
        property.colorm = mcolormap
        property.type = 'VECTOR'
        property.vect_plot = mvectplot
        property.mat = make_material_falsecolor(matname, propname, min, max, colormaps[mcolormap], per_instance=per_instance)
    return property

# Add an item to collection of properties of a given mesh visualization,
# but if a property is already existing with the corresponding name id, just reuse it
def setup_property_quaternion(meshsetting, propname, min=0, max=1, mvectplot='NORM', mcolormap='colormap_viridis', matname='a_falsecolor', per_instance=False):
    property = meshsetting.property.get(propname)
    if not property:
        property = meshsetting.property.add()
        property.name = propname
        property.min = min
        property.max = max
        property.colorm = mcolormap
        property.type = 'QUATERNION'
        property.mat = make_material_falsecolor(matname, propname, min, max, colormaps[mcolormap], per_instance=per_instance)
    return property

# Attach a falsecolor material to the object, and set properties of falsecolor
def update_meshsetting_falsecolor_material(new_object, meshsetting, propname):
    mat = None
    if (meshsetting.property_index >=0): 
        selected_prop = meshsetting.property[meshsetting.property_index]
        if (selected_prop.name ==propname):
            mat = selected_prop.mat
            mat.node_tree.nodes['Map Range'].inputs[1].default_value = selected_prop.min
            mat.node_tree.nodes['Map Range'].inputs[2].default_value = selected_prop.max
            ramp = mat.node_tree.nodes['Color Ramp']
            colormap = colormaps[selected_prop.colorm]
            for i in range(0,len(ramp.color_ramp.elements)-2):
                ramp.color_ramp.elements.remove(ramp.color_ramp.elements[1]) # leave start-end. Also, clear() doe not exist
            for i in range(1,len(colormap)-1):
                ramp.color_ramp.elements.new(colormap[i][0])
            for i in range(0,len(colormap)):
                ramp.color_ramp.elements[i].color = (colormap[i][1]) 
            if selected_prop.type=='VECTOR': #or selected_prop.type=='SCALAR':
                mat.node_tree.nodes['Multiply'].inputs[1].default_value = (1,1,1)
                if selected_prop.type=='VECTOR':
                    links = mat.node_tree.links
                    if selected_prop.vect_plot =='X':
                        mat.node_tree.nodes['Multiply'].inputs[1].default_value = (1,0,0)
                    if selected_prop.vect_plot =='Y':
                        mat.node_tree.nodes['Multiply'].inputs[1].default_value = (0,1,0)
                    if selected_prop.vect_plot =='Z':
                        mat.node_tree.nodes['Multiply'].inputs[1].default_value = (0,0,1)
            new_object.data.materials.clear()
            new_object.data.materials.append(mat)
    return mat

# Attach a color material to the object, and set properties 
def update_meshsetting_color_material(new_object, meshsetting, propname):
    mat = None
    if (meshsetting.property_index >=0): 
        selected_prop = meshsetting.property[meshsetting.property_index]
        if (selected_prop.name ==propname):
            mat = selected_prop.mat
            new_object.data.materials.clear()
            new_object.data.materials.append(mat)
    return mat

# Attach a falsecolor material to the glyphs, and set properties 
def update_glyphsetting_material(new_object, meshsetting, propname):
    mat = None
    if (meshsetting.property_index_color >=0): 
        selected_prop = meshsetting.property[meshsetting.property_index_color]
        if (selected_prop.name ==propname):
            mat = selected_prop.mat
            if mat.node_tree.nodes.get('Map Range'):
                mat.node_tree.nodes['Map Range'].inputs[1].default_value = selected_prop.min
                mat.node_tree.nodes['Map Range'].inputs[2].default_value = selected_prop.max
                ramp = mat.node_tree.nodes['Color Ramp']
                colormap=[]
                if meshsetting.color_type == 'CONST':
                    colormap = [[0,(meshsetting.const_color.r,meshsetting.const_color.g,meshsetting.const_color.b,1)],[1,(meshsetting.const_color.r,meshsetting.const_color.g,meshsetting.const_color.b,1)]]
                if meshsetting.color_type == 'PROPERTY':
                    colormap = colormaps[selected_prop.colorm]
                for i in range(0,len(ramp.color_ramp.elements)-2):
                    ramp.color_ramp.elements.remove(ramp.color_ramp.elements[1]) # leave start-end. Also, clear() doe not exist
                for i in range(1,len(colormap)-1):
                    ramp.color_ramp.elements.new(colormap[i][0])
                for i in range(0,len(colormap)):
                    ramp.color_ramp.elements[i].color = (colormap[i][1]) 
                if selected_prop.type=='VECTOR': #or selected_prop.type=='SCALAR':
                    mat.node_tree.nodes['Multiply'].inputs[1].default_value = (1,1,1)
                    if selected_prop.type=='VECTOR':
                        links = mat.node_tree.links
                        if selected_prop.vect_plot =='X':
                            mat.node_tree.nodes['Multiply'].inputs[1].default_value = (1,0,0)
                        if selected_prop.vect_plot =='Y':
                            mat.node_tree.nodes['Multiply'].inputs[1].default_value = (0,1,0)
                        if selected_prop.vect_plot =='Z':
                            mat.node_tree.nodes['Multiply'].inputs[1].default_value = (0,0,1)
            new_object.data.materials.clear()
            new_object.data.materials.append(mat)
    return mat



def make_chrono_csys(mpos,mrot, mparent, symbol_scale=0.1):
    csys = bpy.data.objects['chrono_csys']
    csys_obj = csys.copy() # instanced, no full copy, data is shared
    csys_obj.rotation_mode = 'QUATERNION'
    csys_obj.rotation_quaternion = mrot
    csys_obj.location = mpos
    csys_obj.scale = (symbol_scale,symbol_scale,symbol_scale)
    if mparent:
        csys_obj.parent = mparent
    csys_obj.select_set(False)
    return csys_obj


def make_chrono_object_assetlist(mname,mpos,mrot, masset_list):

    chobject = bpy.data.objects.new(mname, empty_mesh)  
    chobject.rotation_mode = 'QUATERNION'
    chobject.rotation_quaternion = mrot
    chobject.location = mpos
    chrono_frame_objects.objects.link(chobject)
    
    if chrono_view_item_csys:
        mcsys = make_chrono_csys((0,0,0),(1,0,0,0), chobject, chrono_view_item_csys_size)
        chrono_frame_objects.objects.link(mcsys)
        
    for m in range(len(masset_list)):
        masset = chrono_assets.objects.get(masset_list[m][0])
        if not masset:
            masset = chrono_frame_assets.objects.get(masset_list[m][0])
        if masset:
            chasset = masset.copy() # instanced, no full copy, masset.data is shared
            chasset.rotation_mode = 'QUATERNION'
            chasset.rotation_quaternion = masset_list[m][2]
            chasset.location = masset_list[m][1]
            if len(masset_list[m])>4:
                chasset.scale = masset_list[m][4]
            chrono_frame_objects.objects.link(chasset)
            chasset.parent = chobject
            if chrono_view_materials:
                while len(chasset.data.materials) < len(masset_list[m][3]):
                    chasset.data.materials.append(None)
                for i, matname in enumerate(masset_list[m][3]):
                    chasset.material_slots[i].link = 'OBJECT'
                    chasset.material_slots[i].material = bpy.data.materials[matname]
            if chrono_view_asset_csys:
                mcsys = make_chrono_csys(chasset.location,chasset.rotation_quaternion, chobject, chrono_view_asset_csys_size)
                chrono_frame_objects.objects.link(mcsys) 
        else:
            print("not found asset: ",masset_list[m][0])
    
    
def make_chrono_object_clones(mname,mpos,mrot, 
                                masset_list, 
                                list_clones_posrot):
    
    chobject = bpy.data.objects.new(mname, empty_mesh)  
    chobject.rotation_mode = 'QUATERNION'
    chobject.rotation_quaternion = mrot
    chobject.location = mpos
    chrono_frame_objects.objects.link(chobject)
    
    chassets_group = bpy.data.objects.new("assets_group", empty_mesh)  
    chrono_frame_objects.objects.link(chassets_group)
    chassets_group.parent = chobject
    chassets_group.hide_set(True)
    chassets_group.hide_render = True
    
    if chrono_view_item_csys:
        mcsys = make_chrono_csys((0,0,0),(1,0,0,0), chassets_group, chrono_view_item_csys_size)
        chrono_frame_objects.objects.link(mcsys)
    
    for m in range(len(masset_list)):
        masset = chrono_assets.objects.get(masset_list[m][0])
        if not masset:
            masset = chrono_frame_assets.objects.get(masset_list[m][0])
        if masset:
            chasset = masset.copy() # instanced, no full copy, masset.data is shared
            chasset.rotation_mode = 'QUATERNION'
            chasset.rotation_quaternion = masset_list[m][2]
            chasset.location = masset_list[m][1]
            if len(masset_list[m])>4:
                chasset.scale = masset_list[m][4]
            chrono_frame_objects.objects.link(chasset)
            chasset.parent = chassets_group
            if chrono_view_materials:
                while len(chasset.data.materials) < len(masset_list[m][3]):
                    chasset.data.materials.append(None)
                for i, matname in enumerate(masset_list[m][3]):
                    chasset.material_slots[i].link = 'OBJECT'
                    chasset.material_slots[i].material = bpy.data.materials[matname]
            if chrono_view_asset_csys:
                mcsys = make_chrono_csys(chasset.location,chasset.rotation_quaternion, chassets_group, chrono_view_asset_csys_size)
                chrono_frame_objects.objects.link(mcsys)
            chasset.hide_set(True)    
        else:
            print("not found asset: ",masset_list[m][0])
        
    ncl = len(list_clones_posrot)
    verts = [(0,0,0)] * (4*ncl)
    faces = [(0,0,0,0)] * ncl
    edges = []
    for ic in range(ncl):
        mpos = mathutils.Vector(list_clones_posrot[ic][0])
        mrot = mathutils.Quaternion(list_clones_posrot[ic][1])
        verts[4*ic]   = (mpos + mrot @ mathutils.Vector((-0.1,-0.1,0)))[:]
        verts[4*ic+1] = (mpos + mrot @ mathutils.Vector(( 0.1,-0.1,0)))[:]
        verts[4*ic+2] = (mpos + mrot @ mathutils.Vector(( 0.1, 0.1,0)))[:]
        verts[4*ic+3] = (mpos + mrot @ mathutils.Vector((-0.1, 0.1,0)))[:]
        faces[ic] = (4*ic, 4*ic+1, 4*ic+2, 4*ic+3)    
    new_mesh = bpy.data.meshes.new('mesh_position_clones')
    new_mesh.from_pydata(verts, edges, faces)
    new_mesh.update()
    chobject.data = new_mesh
    chobject.instance_type = 'FACES'
    chobject.show_instancer_for_render = False
    chobject.show_instancer_for_viewport = False
    
    
   
def make_chrono_glyphs_objects(mname,mpos,mrot, 
                        masset_list, 
                        list_clones_posrot, 
                        list_attributes, 
                        color_attr_name="", 
                        color_min=0, color_max=1, 
                        def_colormap=colormap_cooltowarm):
    
    if len(list_clones_posrot) == 0:
        return None
    
    chcollection = None
    chasset = None
    new_objects =[] # to return a pair of [sample instance, geometry node instancer]
    
    if len(masset_list) == 1:
        # simplified if just one object
        mfalsecolor=None
        if color_attr_name:
            mfalsecolor = make_material_falsecolor(mname+'_falsecolor', color_attr_name, color_min, color_max, def_colormap, per_instance=True)
        
        masset = None
        if type(masset_list[0][0]) == str:
            masset = chrono_assets.objects.get(masset_list[0][0])
            if not masset:
                masset = chrono_frame_assets.objects.get(masset_list[0][0])
        else:
            masset = masset_list[0][0]
             
        chasset = masset.copy() 
        chasset.data = masset.data.copy() # full copy?
        
        chrono_frame_assets.objects.link(chasset)
        
        while len(chasset.data.materials) < 1:
            chasset.data.materials.append(None)
        chasset.material_slots[0].link = 'OBJECT'
        chasset.material_slots[0].material = mfalsecolor
        chasset.hide_set(True)
        
        new_objects.append(chasset)
                
    else:        # for multiple assets, geometry nodes must use a collection instance, so wrap them
        chcollection = bpy.data.collections.new(mname+'_glyph_instance')
        chrono_frame_assets.children.link(chcollection)
        
        chassets_group = bpy.data.objects.new("glyph_assets_group", empty_mesh)  
        chcollection.objects.link(chassets_group)
        chassets_group.hide_set(True)
        chassets_group.hide_render = True
        chassets_group.hide_viewport = True

        mfalsecolor=None
        if color_attr_name:
            mfalsecolor = make_material_falsecolor(mname+'_falsecolor', color_attr_name, color_min, color_max, def_colormap, per_instance=True)
        
        for m in range(len(masset_list)):
            masset = chrono_assets.objects.get(masset_list[m][0])
            if not masset:
                masset = chrono_frame_assets.objects.get(masset_list[m][0])
            if masset:
                chasset = masset.copy() 
                chasset.data = masset.data.copy() # full copy?
                chasset.rotation_mode = 'QUATERNION'
                chasset.rotation_quaternion = masset_list[m][2]
                chasset.location = masset_list[m][1]
                if len(masset_list[m])>4:
                    chasset.scale = masset_list[m][4]
                chcollection.objects.link(chasset)
                chasset.parent = chassets_group                
                #if chrono_view_materials:
                #    while len(chasset.data.materials) < len(masset_list[m][3]):
                #        chasset.data.materials.append(None)
                #    for i, matname in enumerate(masset_list[m][3]):
                #        chasset.material_slots[i].link = 'OBJECT'
                #        chasset.material_slots[i].material = bpy.data.materials[matname]
                #if chrono_view_asset_csys:
                #    mcsys = make_chrono_csys(chasset.location,chasset.rotation_quaternion, chassets_group, chrono_view_asset_csys_size)
                #    chrono_frame_objects.objects.link(mcsys)
                while len(chasset.data.materials) < 1:
                    chasset.data.materials.append(None)
                chasset.material_slots[0].link = 'OBJECT'
                chasset.material_slots[0].material = mfalsecolor
                chasset.hide_set(True)    
                new_objects.append(chasset)
            else:
                print("not found asset for glyphs: ",masset_list[m][0])
            
        
    ncl = len(list_clones_posrot)
    verts = [(0,0,0)] * (ncl)
    faces = [] 
    edges = []
    for ic in range(ncl):
        verts[ic] = list_clones_posrot[ic][0]
    new_mesh = bpy.data.meshes.new('mesh_position_glyphs')
    new_mesh.from_pydata(verts, edges, faces)
    new_mesh.update()

    chobject = bpy.data.objects.new(mname, new_mesh)  
    chobject.rotation_mode = 'QUATERNION'
    chobject.rotation_quaternion = mrot
    chobject.location = mpos
    chrono_frame_objects.objects.link(chobject)
    
    chobject.modifiers.new(name="Chrono clones", type='NODES')
    node_group = bpy.data.node_groups.new('GeometryNodes', 'GeometryNodeTree')
    #inNode = node_group.nodes.new('NodeGroupInput')
    #node_group.outputs.new('NodeSocketGeometry', 'Geometry')
    #outNode = node_group.nodes.new('NodeGroupOutput')
    #node_group.inputs.new('NodeSocketGeometry', 'Geometry')

    node_group.interface.new_socket(
        name='NodeGroupOutput',
        in_out='OUTPUT',
        socket_type='NodeSocketGeometry'
    )
    node_group.interface.new_socket(
        name='NodeGroupInput',
        in_out='INPUT',
        socket_type='NodeSocketGeometry'
    )
    inNode= node_group.nodes.new(type='NodeGroupInput')
    outNode= node_group.nodes.new(type='NodeGroupOutput')

    if len(masset_list) == 1:
        node_objinfo = node_group.nodes.new('GeometryNodeObjectInfo') 
        node_objinfo.inputs[0].default_value = chasset
        node_objinfo.inputs[1].default_value = True
    else:
        node_objinfo = node_group.nodes.new('GeometryNodeCollectionInfo') 
        node_objinfo.inputs[0].default_value = chcollection 

    node_onpoints = node_group.nodes.new('GeometryNodeInstanceOnPoints')

    node_group.links.new(inNode.outputs['NodeGroupInput'], node_onpoints.inputs['Points'])
    node_group.links.new(node_onpoints.outputs['Instances'], outNode.inputs['NodeGroupOutput'])
    node_group.links.new(node_objinfo.outputs['Geometry'], node_onpoints.inputs['Instance'])

    # optional rotation 
    if (len(list_clones_posrot[0])>1 and len(list_clones_posrot[0][1])==3) :
        rot_attr = [(0,0,0)] * (ncl)
        for ic in range(ncl):
            rot_attr[ic] = list_clones_posrot[ic][1]
        add_mesh_data_vectors(chobject, rot_attr, 'ch_rot', mdomain='POINT')
        node_namattr = node_group.nodes.new('GeometryNodeInputNamedAttribute')
        node_namattr.inputs['Name'].default_value = 'ch_rot'
        node_namattr.data_type = 'FLOAT_VECTOR'
        node_group.links.new(node_namattr.outputs['Attribute'], node_onpoints.inputs['Rotation'])
        
    # optional scale 
    if (len(list_clones_posrot[0])>2 and len(list_clones_posrot[0][2])==3) :
        scale_attr = [(1,1,1)] * (ncl)
        for ic in range(ncl):
            scale_attr[ic] = list_clones_posrot[ic][2]
        add_mesh_data_vectors(chobject, scale_attr, 'ch_scale', mdomain='POINT')
        node_namattr = node_group.nodes.new('GeometryNodeInputNamedAttribute')
        node_namattr.inputs['Name'].default_value = 'ch_scale'
        node_namattr.data_type = 'FLOAT_VECTOR'
        node_group.links.new(node_namattr.outputs['Attribute'], node_onpoints.inputs['Scale'])
    
    # optional scalar or vector per-point properties for falsecolor 
    for ia in range(len(list_attributes)):
        if type(list_attributes[ia][1][0]) == tuple:
            if len(list_attributes[ia][1][0])==3:
                my_attr = [(0,0,0)] * (ncl)
                for ic in range(ncl):
                    my_attr[ic] = list_attributes[ia][1][ic]
                add_mesh_data_vectors(chobject, my_attr, list_attributes[ia][0], mdomain='POINT')
        else:
            my_attr = [0] * (ncl)
            for ic in range(ncl):
                my_attr[ic] = list_attributes[ia][1][ic]
            add_mesh_data_floats(chobject, my_attr, list_attributes[ia][0], mdomain='POINT')

    chobject.modifiers[-1].node_group = node_group
    
    new_objects.append(chobject)
    
    return new_objects
 
    
# Macro to generate vector glyphs, placed at position in list 'list_clones_pos'.
# One can pass a list of attributes each in ["my_attr_name", [value,value,value,...]] format, 
# where value can be float, (x,y,z) vector tuple, quaternion tuple, etc.
# Vectors are assumed with x y z from 'dir' property in same absolute space, 
# but if a 'basis' parameter is passed with quaternion rotations of n frames, 
# then each dir is assumed with x y z expressed in the basis of that local frames. 
def make_chrono_glyphs_vectors(mname,mpos,mrot, 
                          list_clones_pos, 
                          list_attributes=[],
                          dir=mathutils.Vector((1,0,0)),  # mathutils.Vector, or name of some vector attribute with list of (x,y,z)
                          basis=mathutils.Quaternion((1,0,0,0)), # mathutils.Quaternion const, or name of some quaternion property with list of (w,x,y,z)
                          length=0.1,               # float const, or float prop., or vector prop. names, ex. if "V" then arrow length=|V|*length_factor, if "my_float" arrow lenght=my_float*length_factor
                          length_factor = 1.0,      # length=|v|*length_factor
                          color='',                 # (r,g,b)color, or float prop. ex. "my_float". In the second case, the falsecolor of colormap will be used.
                          color_min=0, color_max=1, 
                          colormap=colormap_cooltowarm,    
                          thickness = 0.1,         # float const, or float prop. name, ex. if "my_float" then arrow width =my_float*length_factor
                          thickness_factor = 0.01,  # if thickness not const, then thickness=|v|*thickness_factor
                          do_arrow_tip = True,      # vector extends with a pointed cone
                          components = (True,True,True) # to select only x,y,z components, or xy xz yz pairs. Default xyz. Affects both 'dir' and 'lenght' (if vector property)
                          ): 
    new_objects = []
    vcomponents = mathutils.Vector(components)
    ncl = len(list_clones_pos)
    if ncl == 0:
        return []
    list_clones_posrotscale = np.empty((ncl, 3,3)).tolist()
    
    # default fallbacks if inputs are wrong or missing
    mdirection = mathutils.Vector((1,0,0))
    mbasis     = mathutils.Quaternion((1,0,0,0))
    mthickness = 0.002
    mlength    = 0.01 
    # cases where dir,len,thickness,rot are given via floats or vectors etc, not via "my_attr" ids
    mdirection = dir if not type(dir)==str else mdirection
    mbasis = basis if not type(basis)==str else mbasis
    mthickness = thickness if not type(thickness)==str else mthickness
    mlength = length if not type(length)==str else mlength 
    # cases where dir,len,thickness,rot are given via "my_attr" ids
    attr_dir = [i for i in list_attributes if i[0]==dir]
    attr_dir_isscalar = True if (attr_dir and type(attr_dir[0][1][0]) in (int,float)) else False
    attr_dir_isvect   = True if (attr_dir and not attr_dir_isscalar and len(attr_dir[0][1][0]) == 3) else False
    attr_basis = [i for i in list_attributes if i[0]==basis]
    attr_basis_isquat   = True if (attr_basis and len(attr_basis[0][1][0]) == 4) else False
    attr_thickness = [i for i in list_attributes if i[0]==thickness]
    attr_thickness_isscalar = True if (attr_thickness and type(attr_thickness[0][1][0]) in (int,float)) else False
    attr_thickness_isvect   = True if (attr_thickness and not attr_thickness_isscalar and len(attr_thickness[0][1][0]) == 3) else False
    attr_length = [i for i in list_attributes if i[0]==length]
    attr_length_isscalar = True if (attr_length and type(attr_length[0][1][0]) in (int,float)) else False
    attr_length_isvect   = True if (attr_length and not attr_length_isscalar and len(attr_length[0][1][0]) == 3) else False
    
    for i in range(ncl):
        if attr_dir_isvect:
            mdirection = mathutils.Vector(attr_dir[0][1][i])* vcomponents
        if attr_dir_isscalar:
            mdirection = mathutils.Vector((attr_dir[0][1][i],0,0))

        if attr_thickness_isvect:
            mthickness =(mathutils.Vector(attr_thickness[0][1][i])* vcomponents).length*thickness_factor
        if attr_thickness_isscalar:
            mthickness = attr_thickness[0][1][i]*thickness_factor
            
        if attr_length_isvect:
            mlength = (mathutils.Vector(attr_length[0][1][i])* vcomponents).length*length_factor
        if attr_length_isscalar:
            mlength = attr_length[0][1][i]*length_factor
        
        if attr_basis_isquat:
            mbasis = mathutils.Quaternion(attr_basis[0][1][i])
            
        tot_rot =  mbasis @ mdirection.to_track_quat('Z', 'Y') 
        
        list_clones_posrotscale[i][0] = list_clones_pos[i]
        list_clones_posrotscale[i][1] = tot_rot.to_euler()
        list_clones_posrotscale[i][2] = (mthickness,mthickness, mlength)
    my_o = make_chrono_glyphs_objects(mname,mpos,mrot,
     [
      [bpy.data.objects['chrono_cylinder'], (0,0,0), (1,0,0,0), ""]
     ],
     list_clones_posrotscale,
     list_attributes,
     color, color_min, color_max, colormap
     )
    new_objects.append(my_o)
    if do_arrow_tip:
        list_clones_posrotscale = np.empty((ncl, 3,3)).tolist()
        for i in range(ncl):
            if attr_dir_isvect:
                mdirection = mathutils.Vector(attr_dir[0][1][i])* vcomponents
            if attr_dir_isscalar:
                mdirection = mathutils.Vector((attr_dir[0][1][i],0,0))

            if attr_thickness_isvect:
                mthickness = (mathutils.Vector(attr_thickness[0][1][i])* vcomponents).length*thickness_factor
            if attr_thickness_isscalar:
                mthickness = attr_thickness[0][1][i]*thickness_factor
                
            if attr_length_isvect:
                mlength = (mathutils.Vector(attr_length[0][1][i])* vcomponents).length*length_factor
            if attr_length_isscalar:
                mlength = attr_length[0][1][i]*length_factor
                
            if attr_basis_isquat:
                mbasis = mathutils.Quaternion(attr_basis[0][1][i])
                
            tot_rot = mbasis @ mdirection.to_track_quat('Z', 'Y')
            
            displ = mdirection.normalized()*mlength
            displ.rotate(mbasis)
            
            list_clones_posrotscale[i][0] = mathutils.Vector(list_clones_pos[i])+displ
            list_clones_posrotscale[i][1] = tot_rot.to_euler()
            list_clones_posrotscale[i][2] = (mthickness*1.4,mthickness*1.4,mthickness*2)
        my_o = make_chrono_glyphs_objects(mname+'_tip',mpos,mrot,
         [
          [bpy.data.objects['chrono_cone'], (0,0,0), (1,0,0,0), ""]
         ],
         list_clones_posrotscale,
         list_attributes,
         color, color_min, color_max, colormap
         )
        new_objects.append(my_o)
    return new_objects
        
# Macro to generate point glyphs, placed at position in list 'list_clones_pos'.
# One can pass a list of attributes each in ["my_attr_name", [value,value,value,...]] format, 
# where item can be float, (x,y,z) vector tuple, etc.
def make_chrono_glyphs_points(mname,mpos,mrot, 
                          list_clones_pos, 
                          list_attributes=[], 
                          color='', 
                          color_min=0, color_max=1, 
                          colormap=colormap_cooltowarm, 
                          point_geometry = 'chrono_sphere',
                          thickness = 0.1, # float const, or if='my_attr' then dot thickness=my_attr*thickness_factor
                          thickness_factor = 0.01,  # if thickness not const, then thickness=my_attr*thickness_factor
                          ): 
    new_objects = []
    ncl = len(list_clones_pos)
    if ncl == 0:
        return []
    list_clones_posrotscale = np.empty((ncl, 3,3)).tolist()
    
    # default fallbacks if inputs are wrong or missing
    mthickness = 0.002
    # cases where dir,len,thickness,rot are given via floats or vectors etc, not via "my_attr" ids
    mthickness = thickness if not type(thickness)==str else mthickness
    # cases where dir,len,thickness,rot are given via "my_attr" ids
    attr_thickness = [i for i in list_attributes if i[0]==thickness]
    attr_thickness_isscalar = True if (attr_thickness and type(attr_thickness[0][1][0]) in (int,float)) else False
    attr_thickness_isvect   = True if (attr_thickness and not attr_thickness_isscalar and len(attr_thickness[0][1][0]) == 3) else False

    for i in range(ncl):
        if attr_thickness_isvect:
            mthickness = mathutils.Vector(attr_thickness[0][1][i]).length*thickness_factor
        if attr_thickness_isscalar:
            mthickness = attr_thickness[0][1][i]*thickness_factor
            
        list_clones_posrotscale[i][0] = list_clones_pos[i]
        list_clones_posrotscale[i][1] = (0,0,0)
        list_clones_posrotscale[i][2] = (mthickness,mthickness,mthickness)
    my_o = make_chrono_glyphs_objects(mname,mpos,mrot,
     [
      [bpy.data.objects[point_geometry], (0,0,0), (1,0,0,0), ""]
     ],
     list_clones_posrotscale,
     list_attributes,
     color, color_min, color_max, colormap
     )
    new_objects.append(my_o)
    return new_objects

# Macro to generate coordsys glyphs, placed at position in list 'list_clones_pos'.
# Coordsystems are assumed basis from 'basis' property passed with quaternion rotations.
# One can pass a list of attributes each in ["my_attr_name", [value,value,value,...]] format, 
# where item can be float, (x,y,z) vector tuple, etc.
def make_chrono_glyphs_coordsys(mname,mpos,mrot, 
                          list_clones_pos, 
                          list_attributes=[], 
                          basis=mathutils.Quaternion((1,0,0,0)), # mathutils.Quaternion const, or name of some quaternion property with list of (w,x,y,z)
                          eigenvalues=mathutils.Vector((1,1,1)), 
                          color='', 
                          color_min=0, color_max=1, 
                          colormap=colormap_cooltowarm, 
                          coordsys_geometry = 'chrono_csys',
                          thickness = 0.1, # float const, or if='my_attr' then coordsys thickness=my_attr*thickness_factor
                          thickness_factor = 0.01,  # if thickness not const, then thickness=my_attr*thickness_factor
                          ): 
    new_objects = []
    ncl = len(list_clones_pos)
    if ncl == 0:
        return []
    list_clones_posrotscale = np.empty((ncl, 3,3)).tolist()
    
    # default fallbacks if inputs are wrong or missing
    mthickness = 0.002
    mbasis     = mathutils.Quaternion((1,0,0,0))
    meigs     = mathutils.Vector((1,1,1))
    # cases where dir,len,thickness,rot are given via floats or vectors etc, not via "my_attr" ids
    mthickness = thickness if not type(thickness)==str else mthickness
    mbasis = basis if not type(basis)==str else mbasis
    meigs = eigenvalues if not type(eigenvalues)==str else meigs
    # cases where dir,len,thickness,rot are given via "my_attr" ids
    attr_thickness = [i for i in list_attributes if i[0]==thickness]
    attr_thickness_isscalar = True if (attr_thickness and type(attr_thickness[0][1][0]) in (int,float)) else False
    attr_thickness_isvect   = True if (attr_thickness and not attr_thickness_isscalar and len(attr_thickness[0][1][0]) == 3) else False
    attr_eigenvalues = [i for i in list_attributes if i[0]==eigenvalues]
    attr_eigenvalues_isscalar = True if (attr_eigenvalues and type(attr_eigenvalues[0][1][0]) in (int,float)) else False
    attr_eigenvalues_isvect   = True if (attr_eigenvalues and not attr_eigenvalues_isscalar and len(attr_eigenvalues[0][1][0]) == 3) else False
    attr_basis = [i for i in list_attributes if i[0]==basis]
    attr_basis_isquat   = True if (attr_basis and len(attr_basis[0][1][0]) == 4) else False
    
    for i in range(ncl):
        if attr_thickness_isvect:
            mthickness = mathutils.Vector(attr_thickness[0][1][i]).length*thickness_factor
        if attr_thickness_isscalar:
            mthickness = attr_thickness[0][1][i]*thickness_factor
            
        if attr_eigenvalues_isvect:
            meigs = mathutils.Vector(attr_eigenvalues[0][1][i])
        if attr_eigenvalues_isscalar:
            meigs = mathutils.Vector((attr_eigenvalues[0][1][i],attr_eigenvalues[0][1][i],attr_eigenvalues[0][1][i]))
            
        if attr_basis_isquat:
            mbasis = mathutils.Quaternion(attr_basis[0][1][i])
            
        list_clones_posrotscale[i][0] = list_clones_pos[i]
        list_clones_posrotscale[i][1] = mbasis.to_euler()
        list_clones_posrotscale[i][2] = (abs(meigs[0]*mthickness),abs(meigs[1]*mthickness),abs(meigs[2]*mthickness))
    my_o = make_chrono_glyphs_objects(mname,mpos,mrot,
     [
      [bpy.data.objects[coordsys_geometry], (0,0,0), (1,0,0,0), ""]
     ],
     list_clones_posrotscale,
     list_attributes,
     color, color_min, color_max, colormap
     )
    new_objects.append(my_o)
    return new_objects
   
    
# Same as make_chrono_glyphs_points and make_chrono_glyphs_vectors etc., but uses a 
# glyphsetting object to store input parameters like thickness etc, this because glyphsetting
# can be persistent through frames and hence adjustable through the GUI.
# Before calling this, one must call: setup_glyph_setting(...) 
# and setup_property_scalar(..), setup_setup_property_vector(..) per each property in list_attributes
def update_make_glyphs(glyphsetting, mname, mpos, mrot, list_clones_pos, list_attributes):
 
    mlength = glyphsetting.length_scale
    mlength_factor = glyphsetting.length_scale
    if glyphsetting.length_type == 'PROPERTY':
        mlength = glyphsetting.property[glyphsetting.property_index_length].name
        
    mthickness = glyphsetting.width_scale
    mthickness_factor = glyphsetting.width_scale
    if glyphsetting.width_type == 'PROPERTY':
        mthickness = glyphsetting.property[glyphsetting.property_index_width].name
        
    mdir = glyphsetting.const_dir
    if glyphsetting.dir_type == 'PROPERTY':
        mdir = glyphsetting.property[glyphsetting.property_index_dir].name
        
    meigenvalues = glyphsetting.const_eigenvalues
    if glyphsetting.eigenvalues_type == 'PROPERTY':
        meigenvalues = glyphsetting.property[glyphsetting.property_index_eigenvalues].name
    
    mbasis = mathutils.Quaternion((1,0,0,0))
    if  len(glyphsetting.property): 
        mbasis = glyphsetting.property[glyphsetting.property_index_basis].name
    
    new_objs = []
    
    if glyphsetting.glyph_type == 'VECTOR':
        new_objs = make_chrono_glyphs_vectors(mname,mpos,mrot, 
                          list_clones_pos, 
                          list_attributes,
                          dir = mdir,
                          #basis = mbasis,
                          length = mlength, 
                          length_factor = mlength_factor,
                          color='',            
                          color_min=0, color_max=1, 
                          colormap=colormap_cooltowarm,    
                          thickness = mthickness,
                          thickness_factor = mthickness_factor,
                          do_arrow_tip = glyphsetting.do_tip,      # vector extends with a pointed cone
                          components = (glyphsetting.use_x,glyphsetting.use_y,glyphsetting.use_z))
                          
    if glyphsetting.glyph_type == 'VECTOR LOCAL':
        new_objs = make_chrono_glyphs_vectors(mname,mpos,mrot, 
                          list_clones_pos, 
                          list_attributes,
                          dir = mdir,
                          basis = mbasis,
                          length = mlength, 
                          length_factor = mlength_factor,
                          color='',            
                          color_min=0, color_max=1, 
                          colormap=colormap_cooltowarm,    
                          thickness = mthickness,
                          thickness_factor = mthickness_factor,
                          do_arrow_tip = glyphsetting.do_tip,      # vector extends with a pointed cone
                          components = (glyphsetting.use_x,glyphsetting.use_y,glyphsetting.use_z))

    if glyphsetting.glyph_type == 'POINT':
        new_objs = make_chrono_glyphs_points(mname,mpos,mrot, 
                          list_clones_pos, 
                          list_attributes, 
                          color='',             
                          color_min=0, color_max=1, 
                          colormap=colormap_cooltowarm, 
                          point_geometry = 'chrono_sphere', 
                          thickness = mthickness,
                          thickness_factor = mthickness_factor)
                          
    if glyphsetting.glyph_type == 'COORDSYS':
        new_objs = make_chrono_glyphs_coordsys(mname,mpos,mrot, 
                          list_clones_pos, 
                          list_attributes, 
                          basis = mbasis,
                          color='',             
                          color_min=0, color_max=1, 
                          colormap=colormap_cooltowarm, 
                          coordsys_geometry = 'chrono_csys', 
                          thickness = mthickness,
                          thickness_factor = mthickness_factor)
                          
    if glyphsetting.glyph_type == 'TENSOR':
        new_objs = make_chrono_glyphs_coordsys(mname,mpos,mrot, 
                          list_clones_pos, 
                          list_attributes, 
                          basis = mbasis,
                          eigenvalues = meigenvalues,
                          color='',             
                          color_min=0, color_max=1, 
                          colormap=colormap_cooltowarm, 
                          coordsys_geometry = 'chrono_sphere', 
                          thickness = mthickness,
                          thickness_factor = mthickness_factor)
                          
    for mobj in new_objs:
        for mprop in list_attributes:
            mat = update_glyphsetting_material(mobj[0],glyphsetting, mprop[0])
    
        if glyphsetting.color_type == 'CONST':
            glyphsetting.material.node_tree.nodes['Principled BSDF'].inputs[0].default_value = (glyphsetting.const_color.r,glyphsetting.const_color.g,glyphsetting.const_color.b,1)
            mobj[0].data.materials.clear()
            mobj[0].data.materials.append(glyphsetting.material)
    
    return new_objs
    
    
def update_camera_coordinates(mname,mpos,mrot):
    cameraasset = chrono_cameras.objects.get(mname)
    cameraasset.rotation_mode = 'QUATERNION'
    cameraasset.rotation_quaternion = mrot
    cameraasset.location = mpos

 

#
# On file selected: 
#
# RESET CHRONO OBJECTS COLLECTION
# LOAD OBJECTS
#

def callback_post(self):
    #print("dbg0")
    scene = bpy.context.scene
    cFrame = scene.frame_current
    sFrame = scene.frame_start
    
    global chrono_frame_objects
    global chrono_assets
    global chrono_frame_assets
    global chrono_materials
    global chrono_frame_materials
    global chrono_images
    global chrono_frame_images
    global chrono_cameras
    global chrono_csys
    global empty_mesh
    global chrono_view_asset_csys
    global chrono_view_asset_csys_size
    global chrono_view_item_csys
    global chrono_view_item_csys_size
    global chrono_view_link_csys
    global chrono_view_link_csys_size
    global chrono_view_materials
    global chrono_view_contacts
    global chrono_gui_doupdate
    
    chrono_assets = bpy.data.collections.get('chrono_assets')
    chrono_frame_assets = bpy.data.collections.get('chrono_frame_assets')
    chrono_frame_objects = bpy.data.collections.get('chrono_frame_objects')
    chrono_cameras = bpy.data.collections.get('chrono_cameras')
    
    chrono_gui_doupdate = False

    if (chrono_assets and chrono_frame_objects and chrono_frame_assets):
        
        # delete all things in chrono_frame_objects collection
        for obj in chrono_frame_objects.objects:
            bpy.data.objects.remove(obj, do_unlink=True)
            
        # delete all things in chrono_frame_assets collection
        for obj in chrono_frame_assets.objects:
            bpy.data.objects.remove(obj, do_unlink=True)
          
        # delete unused materials, meshes, etc.
        orphan_mesh = [m for m in bpy.data.meshes if not m.users]
        while orphan_mesh:
            bpy.data.meshes.remove(orphan_mesh.pop())
            
        orphan_particles = [m for m in bpy.data.particles if not m.users]
        while orphan_particles:
            bpy.data.particles.remove(orphan_particles.pop())
        
        # remove just materials added as per-frame materials    
        for mmat in chrono_frame_materials:
            bpy.data.materials.remove(mmat)
        chrono_frame_materials = [] # empty list 
            
        # orphan_materials = [m for m in bpy.data.materials if not m.users]
        #while orphan_materials:
        #    bpy.data.materials.remove(orphan_materials.pop())
            
        orphan_image = [m for m in bpy.data.images if not m.users]
        while orphan_image:
            bpy.data.images.remove(orphan_image.pop())
            
        orphan_grease_pencils = [m for m in bpy.data.grease_pencils if not m.users]
        while orphan_grease_pencils:
            bpy.data.grease_pencils.remove(orphan_grease_pencils.pop())
            
        orphan_node_groups = [m for m in bpy.data.node_groups if not m.users]
        while orphan_node_groups:
            bpy.data.node_groups.remove(orphan_node_groups.pop())
        
        # Load state file, that will fill the chrono_frame_objects and (if necessary) 
        # the chrono_frame_assets collections
        # This for loop may be run more than once if one has imported multiple projects
        # with the "merge" feature, that can be used for cosimulation / parallel stuff
        
        for fileitem in scene.chrono_filenames:
            
            # Retrieve filename
            chrono_filename = fileitem.filename
            
            proj_dir = os.path.dirname(os.path.abspath(chrono_filename))
            filename = os.path.join(proj_dir, 'output', 'state'+'{:05d}'.format(cFrame)+'.py')
            
            if os.path.exists(filename):
                f = open(filename, "rb")
                exec(compile(f.read(), filename, 'exec'))
                f.close()
                
        # in case something was added to chrono_frame_assets, make it invisible 
        for masset in chrono_frame_assets.objects:
            masset.hide_set(True) # not masset.hide_viewport = True otherwise also instances are invisible

    chrono_gui_doupdate = True
    
     
#
# On file selected: 
#
# PREPARE CHRONO CAMERAS COLLECTION
# PREPARE CHRONO ASSETS COLLECTION
# PREPARE CHRONO FRAME ASSETS COLLECTION
# PREPARE CHRONO OBJECTS COLLECTION
# LOAD ASSETS (NON MUTABLE)
#
    
def read_chrono_simulation(context, filepath, setting_materials, setting_merge):
    print("Loading Chrono simulation...")
    
    # PREPARE SCENE
    global chrono_frame_objects
    global chrono_assets
    global chrono_frame_assets
    global chrono_materials
    global chrono_frame_materials
    global chrono_images
    global chrono_frame_images
    global chrono_cameras
    global chrono_csys
    global empty_mesh
    global chrono_view_asset_csys
    global chrono_view_asset_csys_size
    global chrono_view_item_csys
    global chrono_view_item_csys_size
    global chrono_view_link_csys
    global chrono_view_link_csys_size
    global chrono_view_materials
    global chrono_view_contacts
    global chrono_gui_doupdate
    
    # (this is needed to avoid crashes when pressing F12 for rendering)
    bpy.context.scene.render.use_lock_interface = True

    # disable Chrono GUI update, for performance when changing properties calling Update(), will be re-enabled at the end of this 
    chrono_gui_doupdate = False

    bpy.context.scene.ch_meshsetting_index = -1
    bpy.context.scene.ch_meshsetting.clear()
    
    bpy.context.scene.ch_glyph_setting_index = -1
    bpy.context.scene.ch_glyph_setting.clear()
    
    chrono_cameras = bpy.data.collections.get('chrono_cameras')
    if not chrono_cameras:
        chrono_cameras = bpy.data.collections.new('chrono_cameras')
        bpy.context.scene.collection.children.link(chrono_cameras)
            
    chrono_assets = bpy.data.collections.get('chrono_assets')
    if not chrono_assets:
        chrono_assets = bpy.data.collections.new('chrono_assets')
        bpy.context.scene.collection.children.link(chrono_assets)
        
    chrono_frame_assets = bpy.data.collections.get('chrono_frame_assets')
    if not chrono_frame_assets:
        chrono_frame_assets = bpy.data.collections.new('chrono_frame_assets')
        bpy.context.scene.collection.children.link(chrono_frame_assets)
              
    chrono_frame_objects = bpy.data.collections.get('chrono_frame_objects')
    if not chrono_frame_objects:
        chrono_frame_objects = bpy.data.collections.new('chrono_frame_objects')
        bpy.context.scene.collection.children.link(chrono_frame_objects)

            
    chrono_assets.hide_render = True
    chrono_frame_assets.hide_render = True
    
    
    # DELETE OLD OBJECTS (if not merging)
    
    if not setting_merge:
        
        for obj in chrono_cameras.objects:
            bpy.data.objects.remove(obj, do_unlink=True)
            
        for obj in chrono_assets.objects:
            bpy.data.objects.remove(obj, do_unlink=True)
            
        for obj in chrono_frame_assets.objects:
            bpy.data.objects.remove(obj, do_unlink=True)
            
        for obj in chrono_frame_objects.objects:
            bpy.data.objects.remove(obj, do_unlink=True)
            
        # remove materials added as per-frame materials    
        for mmat in chrono_frame_materials:
            bpy.data.materials.remove(mmat)
        chrono_frame_materials = [] # empty list
        
        # remove materials added as immutable materials    
        for mmat in chrono_materials:
            bpy.data.materials.remove(mmat)
        chrono_materials = [] # empty list
    
    
    # CLEANUP orphaned data, if any
    
    orphan_mesh = [m for m in bpy.data.meshes if not m.users]
    while orphan_mesh:
        bpy.data.meshes.remove(orphan_mesh.pop())
        
    orphan_particles = [m for m in bpy.data.particles if not m.users]
    while orphan_particles:
        bpy.data.particles.remove(orphan_particles.pop())
    
    # remove all orphan materials (maybe too aggressive ?)
    #orphan_materials = [m for m in bpy.data.materials if not m.users]
    #while orphan_materials:
    #    bpy.data.materials.remove(orphan_materials.pop())
        
    orphan_image = [m for m in bpy.data.images if not m.users]
    while orphan_image:
        bpy.data.images.remove(orphan_image.pop())
        
    orphan_grease_pencils = [m for m in bpy.data.grease_pencils if not m.users]
    while orphan_grease_pencils:
        bpy.data.grease_pencils.remove(orphan_grease_pencils.pop())
        
    orphan_node_groups = [m for m in bpy.data.node_groups if not m.users]
    while orphan_node_groups:
        bpy.data.node_groups.remove(orphan_node_groups.pop())
           
    # if some sub collection is selected, select the root one, so loading assets.py will work fine  
    bpy.context.view_layer.active_layer_collection = bpy.context.view_layer.layer_collection
       
    # create template for all chrono physics items
    empty_mesh = bpy.data.meshes.get('empty_mesh')
    if not empty_mesh:
        empty_mesh = bpy.data.meshes.new('empty_mesh')
        empty_mesh.from_pydata([], [], []) 
        empty_mesh_object = bpy.data.objects.new('empty_mesh_object', empty_mesh)

    # create template for all chrono coordinate systems
    chrono_csys = bpy.data.objects.get('chrono_csys')
    if not chrono_csys:
        bpy.ops.mesh.primitive_cylinder_add(vertices=10, radius=0.02, depth=1.0, calc_uvs=False, rotation=(0,0,0),location=(0,0,0.5))
        cyZ = bpy.context.object
        matZ = make_bsdf_material('axis_z',(0,0,1,1)) #for render
        matZ.diffuse_color = (0,0,1,1) #for viewport  
        cyZ.data.materials.append(matZ) 
        bpy.ops.mesh.primitive_cylinder_add(vertices=10, radius=0.02, depth=1.0, calc_uvs=False, rotation=(math.pi/2.0,0,0),location=(0,0.5,0))
        cyY = bpy.context.object
        matY = make_bsdf_material('axis_y',(0,1,0,1)) #for render
        matY.diffuse_color = (0,1,0,1) #for viewport
        cyY.data.materials.append(matY)
        bpy.ops.mesh.primitive_cylinder_add(vertices=10, radius=0.02, depth=1.0, calc_uvs=False, rotation=(0,math.pi/2.0,0),location=(0.5,0,0))
        cyX = bpy.context.object
        matX = make_bsdf_material('axis_x',(1,0,0,1)) #for render
        matX.diffuse_color = (1,0,0,1) #for viewport
        cyX.data.materials.append(matX)
        bpy.ops.mesh.primitive_cube_add(size=0.1,calc_uvs=False, location=(0,0,0))
        cyO = bpy.context.object
        matO = make_bsdf_material('axis_origin',(1,1,1,1)) #for render
        matO.diffuse_color = (1,1,1,1) #for viewport
        cyO.data.materials.append(matO)
        with bpy.context.temp_override(selected_editable_objects=[cyZ,cyY,cyX,cyO]):
            bpy.ops.object.join()
        chrono_csys = bpy.context.object
        with bpy.context.temp_override(selected_editable_objects=[chrono_csys]):
            bpy.ops.object.shade_smooth(use_auto_smooth=True,auto_smooth_angle=1.1)
        chrono_csys.visible_shadow = False
        chrono_csys.name ='chrono_csys'
        chrono_csys.select_set(False)
        bpy.context.scene.collection.objects.unlink(chrono_csys)
    
    # create template for primitives (for glyphs etc)
    chrono_cube = bpy.data.objects.get('chrono_cube')
    if not chrono_cube:
        bpy.ops.mesh.primitive_cube_add(size=1,calc_uvs=True)
        chrono_cube = bpy.context.object
        chrono_cube.name = 'chrono_cube'
        bpy.context.scene.collection.objects.unlink(chrono_cube)

    chrono_cylinder = bpy.data.objects.get('chrono_cylinder')
    if not chrono_cylinder:
        bpy.ops.mesh.primitive_cylinder_add(vertices=20, radius=0.5, depth=1.0, calc_uvs=True, rotation=(0,0,0))
        chrono_cylinder = bpy.context.object
        chrono_cylinder.name = 'chrono_cylinder'
        chrono_cylinder.data.transform(mathutils.Matrix.Translation((0,0,0.5)))
        chrono_cylinder.data.use_auto_smooth = 1
        chrono_cylinder.data.auto_smooth_angle = 0.8
        for f in chrono_cylinder.data.polygons:
            f.use_smooth = True
        bpy.context.scene.collection.objects.unlink(chrono_cylinder)

    chrono_cone = bpy.data.objects.get('chrono_cone')
    if not chrono_cone:
        bpy.ops.mesh.primitive_cone_add(vertices=20, radius1=0.5, radius2=0.0, depth=1.0, calc_uvs=True, rotation=(0,0,0))
        chrono_cone = bpy.context.object
        chrono_cone.name = 'chrono_cone'
        chrono_cone.data.transform(mathutils.Matrix.Translation((0,0,0.5)))
        chrono_cone.data.use_auto_smooth = 1
        chrono_cone.data.auto_smooth_angle = 0.8
        for f in chrono_cone.data.polygons:
            f.use_smooth = True
        bpy.context.scene.collection.objects.unlink(chrono_cone)
        
    chrono_sphere = bpy.data.objects.get('chrono_sphere')
    if not chrono_sphere:
        bpy.ops.mesh.primitive_uv_sphere_add(segments=10, ring_count=10, radius=0.5, calc_uvs=True)
        chrono_sphere = bpy.context.object
        chrono_sphere.name = 'chrono_sphere'
        chrono_sphere.data.use_auto_smooth = 1
        chrono_sphere.data.auto_smooth_angle = 0.8
        for f in chrono_sphere.data.polygons:
            f.use_smooth = True
        bpy.context.scene.collection.objects.unlink(chrono_sphere)

    
    chrono_filename = filepath
    
    # Store filename as custom property of scene, so that one can save the Blender project,
    # reopen, and scrub the timeline without the need of doing File/Import/Chrono Import.
    # If in merge mode, the filename is appended to a list, so the scrubbing can reload N outputs.
    
    if not setting_merge:
        bpy.context.scene.chrono_filenames.clear()
        
    fileitem = bpy.context.scene.chrono_filenames.add()
    fileitem.filename = chrono_filename
    
    # Load the xxx.assets.py file to create the non-mutable assets 
    # that will fill the chrono_assets collection.
    # This is executed once per each import. 
    f = open(chrono_filename, "rb")
    exec(compile(f.read(), chrono_filename, 'exec'))
    f.close()
    
    # in case something was added to chrono_assets, make it invisible
    for masset in chrono_assets.objects:
        masset.hide_set(True) # not masset.hide_viewport = True otherwise also instances are invisible

    degp = bpy.context.evaluated_depsgraph_get()

    # restore Chrono GUI update, disabled a beginning for performance
    chrono_gui_doupdate = True
    
    #clear the post frame handler
    bpy.app.handlers.frame_change_post.clear()

    #run the function on each frame
    bpy.app.handlers.frame_change_post.append(callback_post)


    # TEST: Update to a frame where particles are updated
    bpy.context.scene.frame_current = 0


    return {'FINISHED'}



# Sidebar GUI ----------------------------------------------



def UpdatedFunction(self, context):
    global chrono_view_asset_csys
    global chrono_view_asset_csys_size
    global chrono_view_item_csys
    global chrono_view_item_csys_size
    global chrono_view_link_csys
    global chrono_view_link_csys_size
    global chrono_view_materials
    global chrono_view_contacts
    global chrono_gui_doupdate
    #print("In update func...")
    if chrono_gui_doupdate:
        chrono_view_asset_csys = self.chrono_show_assets_coordsys
        chrono_view_asset_csys_size = self.chrono_assets_coordsys_size
        chrono_view_item_csys = self.chrono_show_item_coordsys
        chrono_view_item_csys_size = self.chrono_item_coordsys_size
        chrono_view_links_csys = self.chrono_show_links_coordsys
        chrono_view_links_csys_size = self.chrono_links_coordsys_size
        chrono_view_materials = self.chrono_show_materials
        chrono_view_contacts = self.chrono_show_contacts
        callback_post(self) # force reload 
    
    
def UpdatedMeshsetting(self, context):
    global chrono_view_asset_csys
    global chrono_view_asset_csys_size
    global chrono_view_item_csys
    global chrono_view_item_csys_size
    global chrono_view_link_csys
    global chrono_view_link_csys_size
    global chrono_view_materials
    global chrono_view_contacts
    global chrono_gui_doupdate
    #print("In UpdatedMeshsetting func...")
    if chrono_gui_doupdate:
        callback_post(self) # force reload 
        
        
class Chrono_operator(Operator):
    """ example operator """
    bl_idname = "demo.operator"
    bl_label = "I'm a Skeleton Operator"
    bl_options = {"REGISTER", "UNDO"}

    @classmethod
    def poll(cls, context):
        return context.mode == "OBJECT"

    def execute(self, context):

        self.report({'INFO'},
            f"execute()")

        return {'FINISHED'}


class GUI_properties(UIList):
    def draw_item(self, context, layout, data, item, icon, active_data, active_propname, index):
        row = layout.row()
        split = row.split(factor=0.5)
        if item.type == 'SCALAR':
            split.label(icon="PARTICLE_DATA", text=item.name)
        if item.type == 'COLOR':
            split.label(icon="COLOR", text=item.name)
        if item.type == 'VECTOR':
            split.label(icon="ORIENTATION_LOCAL", text=item.name)
        if item.type == 'QUATERNION':
            split.label(icon="ORIENTATION_GIMBAL", text=item.name)

    def invoke(self, context, event):
        pass  

class GUI_meshsettins(UIList):
    def draw_item(self, context, layout, data, item, icon, active_data, active_propname, index):
        row = layout.row()
        row.label(icon="OUTLINER_OB_MESH", text=item.name)

    def invoke(self, context, event):
        pass   
    
    
class Chrono_sidebar(Panel):
    """Chrono settings for 3D view"""
    bl_label = "Chrono view"
    bl_space_type = "VIEW_3D"
    bl_region_type = "UI"
    bl_category = "Chrono"

    def draw(self, context):
        col = self.layout.column(align=True)
        scn = bpy.context.scene
        
        col.prop(context.scene, "chrono_show_item_coordsys")
        col.prop(context.scene, "chrono_item_coordsys_size")
        col.prop(context.scene, "chrono_show_assets_coordsys")
        col.prop(context.scene, "chrono_assets_coordsys_size")
        col.prop(context.scene, "chrono_show_links_coordsys")
        col.prop(context.scene, "chrono_links_coordsys_size")
        col.prop(context.scene, "chrono_show_materials")
        col.prop(context.scene, "chrono_show_contacts")
        
        row0 = self.layout.row()
        row0.label(text="Objects for falsecolor rendering:")
        
        row1 = self.layout.row()
        row1.template_list("GUI_meshsettins", "", scn, "ch_meshsetting", scn, "ch_meshsetting_index", rows=5)

        if scn.ch_meshsetting_index >= 0:
            msetting = scn.ch_meshsetting[scn.ch_meshsetting_index]
            row = self.layout.row()
            split = row.split(factor=0.2)
            col1 = split.column()
            col2 = split.column()
            col1.label(text="color")
            col2.template_list("GUI_properties", "",  msetting, "property",  msetting, "property_index", rows=4)
            if msetting.property_index >=0:
                row = self.layout.row()
                split = row.split(factor=0.2)
                col1 = split.column()
                col2 = split.column()
                col1.label(text="")
                if msetting.property[msetting.property_index].type == 'VECTOR':
                    col2.prop(msetting.property[msetting.property_index], "vect_plot", text="Vect to falsecolor")
                if msetting.property[msetting.property_index].type != 'COLOR':
                    col2.prop(msetting.property[msetting.property_index], "min", emboss=False, text="Min")
                    col2.prop(msetting.property[msetting.property_index], "max", emboss=False, text="Max")
                    col2.prop(msetting.property[msetting.property_index], "colorm", text="Colormap")
        
        row2 = self.layout.row()
        row2.label(text="Glyphs:")
        
        row3 = self.layout.row()
        row3.template_list("GUI_meshsettins", "", scn, "ch_glyph_setting", scn, "ch_glyph_setting_index", rows=3)
        
        if scn.ch_glyph_setting_index >= 0:
            msetting = scn.ch_glyph_setting[scn.ch_glyph_setting_index]
            row = self.layout.row()
            split = row.split(factor=0.2)
            col1 = split.column()
            col2 = split.column()
            col1.label(text="type")
            col2.prop(msetting, "glyph_type", text="")
            
            if msetting.glyph_type == 'VECTOR' or msetting.glyph_type == 'VECTOR LOCAL':
                row = self.layout.row()
                split = row.split(factor=0.2)
                col1 = split.column()
                col2 = split.column()
                rowl = col2.row()
                rowl.prop(msetting, "do_tip", text="pointed tip")
                rowl.prop(msetting, "use_x", text="x")
                rowl.prop(msetting, "use_y", text="y")
                rowl.prop(msetting, "use_z", text="z")
                
                row = self.layout.row()
                split = row.split(factor=0.2)
                col1 = split.column()
                col2 = split.column()
                col1.label(text="dir")
                col2.prop(msetting, "dir_type", text="")
                if msetting.dir_type == 'CONST':
                    col2.prop(msetting, "const_dir", text="direction")
                else:
                    col2.template_list("GUI_properties", "",  msetting, "property",  msetting, "property_index_dir", rows=3)
                
                if msetting.glyph_type == 'VECTOR LOCAL':
                    row = self.layout.row()
                    split = row.split(factor=0.2)
                    col1 = split.column()
                    col2 = split.column()
                    col1.label(text="basis")
                    col2.template_list("GUI_properties", "",  msetting, "property",  msetting, "property_index_basis", rows=3)
                    
                row = self.layout.row()
                split = row.split(factor=0.2)
                col1 = split.column()
                col2 = split.column()
                col1.label(text="length")
                col2.prop(msetting, "length_type", text="")
                if msetting.length_type == 'CONST':
                    col2.prop(msetting, "length_scale", text="length")
                else:
                    col2.template_list("GUI_properties", "",  msetting, "property",  msetting, "property_index_length", rows=3)
                    col2.prop(msetting, "length_scale", text="scaling factor")
                    
            if msetting.glyph_type == 'COORDSYS':
                row = self.layout.row()
                split = row.split(factor=0.2)
                col1 = split.column()
                col2 = split.column()
                col1.label(text="basis")
                col2.template_list("GUI_properties", "",  msetting, "property",  msetting, "property_index_basis", rows=3)
                
            if msetting.glyph_type == 'TENSOR':
                
                row = self.layout.row()
                split = row.split(factor=0.2)
                col1 = split.column()
                col2 = split.column()
                col1.label(text="basis")
                col2.template_list("GUI_properties", "",  msetting, "property",  msetting, "property_index_basis", rows=3)
                
                row = self.layout.row()
                split = row.split(factor=0.2)
                col1 = split.column()
                col2 = split.column()
                col1.label(text="eigenvals")
                col2.prop(msetting, "eigenvalues_type", text="")
                if msetting.eigenvalues_type == 'CONST':
                    col2.prop(msetting, "const_eigenvalues", text="eigs")
                else:
                    col2.template_list("GUI_properties", "",  msetting, "property",  msetting, "property_index_eigenvalues", rows=3)
                    
            row = self.layout.row()
            split = row.split(factor=0.2)
            col1 = split.column()
            col2 = split.column()
            col1.label(text="width")
            col2.prop(msetting, "width_type", text="")
            if msetting.width_type == 'CONST':
                col2.prop(msetting, "width_scale", text="width")
            else:
                col2.template_list("GUI_properties", "",  msetting, "property",  msetting, "property_index_width", rows=3)
                col2.prop(msetting, "width_scale", text="scaling factor")
            row = self.layout.row()
            split = row.split(factor=0.2)
            col1 = split.column()
            col2 = split.column()
            col1.label(text="color")
            col2.prop(msetting, "color_type", text="")
            if msetting.color_type == 'CONST':
                col2.prop(msetting, "const_color", text="color")
            else:
                col2.template_list("GUI_properties", "",  msetting, "property",  msetting, "property_index_color", rows=3)
                if msetting.property_index_width >=0:
                    if msetting.property[msetting.property_index_width].type != 'COLOR':
                        col2.prop(msetting.property[msetting.property_index_width], "min", emboss=False, text="Min")
                        col2.prop(msetting.property[msetting.property_index_width], "max", emboss=False, text="Max")
                        col2.prop(msetting.property[msetting.property_index_width], "colorm", text="Colormap")


class CUSTOM_filenamesCollection(PropertyGroup):
    filename: StringProperty(
        default="",
        maxlen=1024,  
    )                                  
  
class CUSTOM_propertyCollection(PropertyGroup):
    #name: StringProperty() -> Instantiated by default
    min: FloatProperty(update=UpdatedMeshsetting)
    max: FloatProperty(update=UpdatedMeshsetting)
    colorm: EnumProperty(name = "Colormaps",
        description = "The colormap for rendering the selected data",
        items = [
        ('colormap_jet', 'Jet', ""),
        ('colormap_cooltowarm', 'Cool to warm', ""),
        ('colormap_viridis', 'Viridis', ""),
        ('colormap_hot', 'Hot', ""),
        ('colormap_cool', 'Cool', ""),
        ('colormap_winter', 'Winter', "")],
        update=UpdatedMeshsetting)
    mat: PointerProperty(name="material", type=bpy.types.Material)
    type: EnumProperty(name = "type", items= [
        ('COLOR','',''),
        ('SCALAR','',''),
        ('VECTOR','',''),
        ('QUATERNION','','')])
    vect_plot: EnumProperty(name = "vect_plot", items= [
        ('NORM','Norm',''),
        ('X','x',''),
        ('Y','y',''),
        ('Z','z','')],
        update=UpdatedMeshsetting)
    
class CUSTOM_meshsettingCollection(PropertyGroup):
    #name: StringProperty() -> Instantiated by default
    property_index: IntProperty(update=UpdatedMeshsetting)
    property: CollectionProperty(type=CUSTOM_propertyCollection)
    
class CUSTOM_glyphsettingCollection(PropertyGroup):
    #name: StringProperty() -> Instantiated by default
    glyph_type: EnumProperty(name = "glyph_type", items= [
        ('POINT','Point',''),
        ('VECTOR','Vector',''),
        ('VECTOR LOCAL','Vector local',''),
        ('COORDSYS','Coordsys',''),
        ('TENSOR','Tensor',''),],
        update=UpdatedMeshsetting)
    property: CollectionProperty(type=CUSTOM_propertyCollection)
    property_index_dir: IntProperty(update=UpdatedMeshsetting)
    property_index_length: IntProperty(update=UpdatedMeshsetting)
    property_index_width: IntProperty(update=UpdatedMeshsetting)
    property_index_color: IntProperty(update=UpdatedMeshsetting)
    property_index_basis: IntProperty(update=UpdatedMeshsetting)
    property_index_eigenvalues: IntProperty(update=UpdatedMeshsetting)
    dir_type: EnumProperty(name = "dir_type", items= [
        ('CONST','Constant',''),
        ('PROPERTY','Property','')],
        update=UpdatedMeshsetting)
    length_type: EnumProperty(name = "lenght_type", items= [
        ('CONST','Constant',''),
        ('PROPERTY','Property','')],
        update=UpdatedMeshsetting)
    width_type: EnumProperty(name = "width_type", items= [
        ('CONST','Constant',''),
        ('PROPERTY','Property','')],
        update=UpdatedMeshsetting)
    color_type: EnumProperty(name = "color_type", items= [
        ('CONST','Constant',''),
        ('PROPERTY','Property','')],
        update=UpdatedMeshsetting)
    basis_type: EnumProperty(name = "color_type", items= [
        ('CONST','Constant',''),
        ('PROPERTY','Property','')],
        update=UpdatedMeshsetting)
    eigenvalues_type: EnumProperty(name = "eigenvalues_type", items= [
        ('CONST','Constant',''),
        ('PROPERTY','Property','')],
        update=UpdatedMeshsetting)
    const_dir:  FloatVectorProperty(subtype='XYZ',update=UpdatedMeshsetting)
    length_scale: FloatProperty(min=0, precision=5, update=UpdatedMeshsetting)
    width_scale:  FloatProperty(min=0, soft_max=0.5, step=1, precision=5, update=UpdatedMeshsetting)
    const_color:  FloatVectorProperty(subtype='COLOR',update=UpdatedMeshsetting)
    const_basis:  FloatVectorProperty(subtype='QUATERNION', size=4, update=UpdatedMeshsetting)
    const_eigenvalues:  FloatVectorProperty(size=3, update=UpdatedMeshsetting)
    use_x:  BoolProperty(update=UpdatedMeshsetting)
    use_y:  BoolProperty(update=UpdatedMeshsetting)
    use_z:  BoolProperty(update=UpdatedMeshsetting)
    do_tip:  BoolProperty(update=UpdatedMeshsetting)
    material: PointerProperty(name="material", type=bpy.types.Material)
 
sidebar_classes = [
    Chrono_operator,
    Chrono_sidebar,
    GUI_meshsettins,
    GUI_properties,
    CUSTOM_propertyCollection,
    CUSTOM_meshsettingCollection,
    CUSTOM_glyphsettingCollection,
    CUSTOM_filenamesCollection,
]






# Menu in File/Import/.. GUI ----------------------------------------------


# ImportHelper is a helper class, defines filename and
# invoke() function which calls the file selector.
from bpy_extras.io_utils import ImportHelper
from bpy.props import StringProperty, BoolProperty, EnumProperty, IntProperty
from bpy.types import Operator


class ImportChrono(Operator, ImportHelper):
    """Import a Chrono simulation from files saved by Chrono postprocessing module"""
    bl_idname = "import_chrono.data"  # important since its how bpy.ops.import_chrono.data is constructed
    bl_label = "Import Chrono simulation"

    # ImportHelper mixin class uses this
    filename_ext = ".py"

    filter_glob: StringProperty(
        default="*.assets.py",
        options={'HIDDEN'},
        maxlen=255,  # Max internal buffer length, longer would be clamped.
    )

    # List of operator properties, the attributes will be assigned
    # to the class instance from the operator settings before calling.
    setting_materials: BoolProperty(
        name="Create materials",
        description="Turn off if you want to skip all materials assigned from Chrono side",
        default=True,
    )
    setting_merge: BoolProperty(
        name="Merge",
        description="If true, does not delete last imported Chrono simulation. Useful for merging results from parallel simulations, or cosimulations.",
        default=False,
    )
    #    setting_from: IntProperty(
    #        name="from",
    #        description="Initial frame",
    #        min = 0,
    #        default=0,
    #    )
    #    setting_to: IntProperty(
    #        name="to",
    #        description="Final frame",
    #        min = 0,
    #        default=0,
    #    )
    
    def execute(self, context):
        return read_chrono_simulation(context, self.filepath, self.setting_materials, self.setting_merge)


# Only needed if you want to add into a dynamic menu.
def menu_func_import(self, context):
    self.layout.operator(ImportChrono.bl_idname, text="Chrono import")



# REGISTER THE ADD-ON ----------------------------------------------


def register():
    
    
    bpy.utils.register_class(ImportChrono)
    bpy.types.TOPBAR_MT_file_import.append(menu_func_import)
    
        #clear the post frame handler
    bpy.app.handlers.frame_change_post.clear()

    #run the function on each frame
    bpy.app.handlers.frame_change_post.append(callback_post)

    # sidebar UI:
    for c in sidebar_classes:
        bpy.utils.register_class(c)
        
    bpy.types.Scene.chrono_show_item_coordsys = bpy.props.BoolProperty(
        name='Show items coordsys',
        default=False,
        update=UpdatedFunction
    )
    bpy.types.Scene.chrono_item_coordsys_size = bpy.props.FloatProperty(
        name='Item coordsys size',
        default=0.15,
        update=UpdatedFunction
    )
    bpy.types.Scene.chrono_show_assets_coordsys = bpy.props.BoolProperty(
        name='Show assets coordsys',
        default=False,
        update=UpdatedFunction
    )
    bpy.types.Scene.chrono_assets_coordsys_size = bpy.props.FloatProperty(
        name='Assets coordsys size',
        default=0.10,
        update=UpdatedFunction
    )
    bpy.types.Scene.chrono_show_links_coordsys = bpy.props.BoolProperty(
        name='Show links coordsys',
        default=True,
        update=UpdatedFunction
    )
    bpy.types.Scene.chrono_links_coordsys_size = bpy.props.FloatProperty(
        name='Links coordsys size',
        default=0.20,
        update=UpdatedFunction
    )
    bpy.types.Scene.chrono_show_materials = bpy.props.BoolProperty(
        name='Use Chrono materials',
        default=True,
        update=UpdatedFunction
    )
    bpy.types.Scene.chrono_show_contacts = bpy.props.BoolProperty(
        name='Show contacts',
        default=True,
        update=UpdatedFunction
    )
    
    bpy.types.Scene.chrono_filenames = bpy.props.CollectionProperty(
        type=CUSTOM_filenamesCollection, 
        description = "Projects exported from Chrono postprocesor",
    )
    
    # Custom mesh properties
    bpy.types.Scene.ch_meshsetting = bpy.props.CollectionProperty(
        type=CUSTOM_meshsettingCollection, 
        description = "Assets with data attached from Chrono, that can be rendered in falsecolor",
    )
    bpy.types.Scene.ch_meshsetting_index = bpy.props.IntProperty(
        default = -1
    )

    # custom glyph properties
    bpy.types.Scene.ch_glyph_setting = bpy.props.CollectionProperty(
        type=CUSTOM_glyphsettingCollection, 
        description = "Assets with data attached from Chrono, that can be rendered in falsecolor",
    )
    bpy.types.Scene.ch_glyph_setting_index = bpy.props.IntProperty(
        default = -1
    )

    
    
    

def unregister():
    
    del bpy.types.Scene.chrono_show_item_coordsys
    del bpy.types.Scene.chrono_item_coordsys_size
    del bpy.types.Scene.chrono_show_assets_coordsys
    del bpy.types.Scene.chrono_assets_coordsys_size
    del bpy.types.Scene.chrono_show_links_coordsys
    del bpy.types.Scene.chrono_links_coordsys_size
    del bpy.types.Scene.chrono_show_materials
    del bpy.types.Scene.chrono_show_contacts
    del bpy.types.Scene.ch_meshsetting
    del bpy.types.Scene.ch_meshsetting_index 
    del bpy.types.Scene.ch_glyph_setting
    del bpy.types.Scene.ch_glyph_setting_index 
    del bpy.types.Scene.chrono_filenames
    for c in sidebar_classes:
        bpy.utils.unregister_class(c)
        

        
    bpy.utils.unregister_class(ImportChrono)
    bpy.types.TOPBAR_MT_file_import.remove(menu_func_import)
    bpy.app.handlers.frame_change_post.remove(callback_post)

    # sidebar UI:
<<<<<<< HEAD
  
# Note on debug.
# If you want to run this script in debug mode using MS Visual Studio (using the plugin "Blender Development" by Jacques 
# Lucke, or similar ), then when you run this script from the remode VS debugging session, it won't run the 
# "if __name__ == "__main__": " section below, and the add-in won't be registered. A workaround is to uncomment
# the following line "register()" at least temporarily until you complete the debugging sessions.

#register()
=======
>>>>>>> 0723cecf

# The following is executed all times one runs this chrono_import.py script in Blender
# scripting editor: it effectively register the add-on "by hand".

if __name__ == "__main__":
    
    # register the add-on just like it was one of the registered add-ons in Edit/preferences...
    register()

    # The following bpy.context.scene.... stuff canNOT be put in register() 
    # because they give a "Restricted content error", but still can be called
    # here, i.e. when running this script in the Scripting editor:
    
    bpy.context.scene.ch_meshsetting.clear()
    bpy.context.scene.ch_glyph_setting.clear()
    
    # (this is needed to avoid crashes when pressing F12 for rendering)
    bpy.context.scene.render.use_lock_interface = True
    
    # TEST: test call
    #bpy.ops.import_chrono.data('INVOKE_DEFAULT')<|MERGE_RESOLUTION|>--- conflicted
+++ resolved
@@ -2199,7 +2199,6 @@
     bpy.app.handlers.frame_change_post.remove(callback_post)
 
     # sidebar UI:
-<<<<<<< HEAD
   
 # Note on debug.
 # If you want to run this script in debug mode using MS Visual Studio (using the plugin "Blender Development" by Jacques 
@@ -2208,8 +2207,6 @@
 # the following line "register()" at least temporarily until you complete the debugging sessions.
 
 #register()
-=======
->>>>>>> 0723cecf
 
 # The following is executed all times one runs this chrono_import.py script in Blender
 # scripting editor: it effectively register the add-on "by hand".
