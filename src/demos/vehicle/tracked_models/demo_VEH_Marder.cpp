// =============================================================================
// PROJECT CHRONO - http://projectchrono.org
//
// Copyright (c) 2014 projectchrono.org
// All rights reserved.
//
// Use of this source code is governed by a BSD-style license that can be found
// in the LICENSE file at the top level of the distribution and at
// http://projectchrono.org/license-chrono.txt.
//
// =============================================================================
// Authors: Radu Serban / Rainer Gericke
// =============================================================================
//
// Demonstration program for Marder vehicle on rigid terrain.
//
// =============================================================================

#include "chrono/utils/ChUtilsInputOutput.h"
#include "chrono/core/ChRealtimeStep.h"
#include "chrono/solver/ChSolverBB.h"

#include "chrono_vehicle/ChVehicleModelData.h"
#include "chrono_vehicle/driver/ChIrrGuiDriver.h"
#include "chrono_vehicle/terrain/RigidTerrain.h"
#include "chrono_vehicle/output/ChVehicleOutputASCII.h"

#include "chrono_vehicle/tracked_vehicle/utils/ChTrackedVehicleVisualSystemIrrlicht.h"

#include "chrono_models/vehicle/marder/Marder.h"

#ifdef CHRONO_PARDISO_MKL
#include "chrono_pardisomkl/ChSolverPardisoMKL.h"
#endif

#include "chrono_thirdparty/filesystem/path.h"

using namespace chrono;
using namespace chrono::vehicle;
using namespace chrono::vehicle::marder;

using std::cout;
using std::endl;

// =============================================================================
// USER SETTINGS
// =============================================================================
// Initial vehicle position
ChVector<> initLoc(-40, 0, 0.9);

// Initial vehicle orientation
ChQuaternion<> initRot(1, 0, 0, 0);
// ChQuaternion<> initRot(0.866025, 0, 0, 0.5);
// ChQuaternion<> initRot(0.7071068, 0, 0, 0.7071068);
// ChQuaternion<> initRot(0.25882, 0, 0, 0.965926);
// ChQuaternion<> initRot(0, 0, 0, 1);

// Rigid terrain dimensions
double terrainHeight = 0;
double terrainLength = 100.0;  // size in X direction
double terrainWidth = 100.0;   // size in Y direction

// Simulation step size
double step_size = 5e-4;

// Use HHT + MKL
bool use_mkl = false;

// Time interval between two render frames
double render_step_size = 1.0 / 120;  // FPS = 120

// Point on chassis tracked by the camera
ChVector<> trackPoint(0.0, 0.0, 0.0);

// Output directories
const std::string out_dir = GetChronoOutputPath() + "Marder";
const std::string pov_dir = out_dir + "/POVRAY";
const std::string img_dir = out_dir + "/IMG";

// Output
bool povray_output = false;
bool img_output = false;
bool dbg_output = false;

// =============================================================================

// Forward declarations
void AddFixedObstacles(ChSystem* system);
void AddFallingObjects(ChSystem* system);

// =============================================================================
int main(int argc, char* argv[]) {
    GetLog() << "Copyright (c) 2017 projectchrono.org\nChrono version: " << CHRONO_VERSION << "\n\n";

    // --------------------------
    // Construct the M113 vehicle
    // --------------------------

    ChContactMethod contact_method = ChContactMethod::SMC;
    CollisionType chassis_collision_type = CollisionType::NONE;
    ////TrackShoeType shoe_type = TrackShoeType::SINGLE_PIN;
    ////DrivelineTypeTV driveline_type = DrivelineTypeTV::SIMPLE;
    BrakeType brake_type = BrakeType::SIMPLE;
    PowertrainModelType powertrain_type = PowertrainModelType::SIMPLE_CVT;

    Marder marder;
    marder.SetContactMethod(contact_method);
    ////marder.SetTrackShoeType(shoe_type);
    ////marder.SetDrivelineType(driveline_type);
    marder.SetBrakeType(brake_type);
    marder.SetPowertrainType(powertrain_type);
    marder.SetChassisCollisionType(chassis_collision_type);

    ////marder.SetChassisFixed(true);
    ////marder.CreateTrack(false);

    // Control steering type (enable crossdrive capability)
    ////marder.GetDriveline()->SetGyrationMode(true);

    // Change collision detection system
    ////marder.SetCollisionSystemType(collision::ChCollisionSystemType::CHRONO);

    // Change collision shape for road wheels, idlers, and rollers (true: cylinder; false: cylshell)
    ////marder.SetWheelCollisionType(false, false, false);

    // ------------------------------------------------
    // Initialize the vehicle at the specified position
    // ------------------------------------------------
    marder.SetInitPosition(ChCoordsys<>(initLoc, initRot));
    marder.Initialize();

    // Set visualization type for vehicle components.
    VisualizationType track_vis = VisualizationType::MESH;
    marder.SetChassisVisualizationType(VisualizationType::MESH);
    marder.SetSprocketVisualizationType(track_vis);
    marder.SetIdlerVisualizationType(track_vis);
    marder.SetRollerVisualizationType(track_vis);
    marder.SetRoadWheelAssemblyVisualizationType(track_vis);
    marder.SetRoadWheelVisualizationType(track_vis);
    marder.SetTrackShoeVisualizationType(VisualizationType::PRIMITIVES);

    // Disable gravity in this simulation
    ////marder.GetSystem()->Set_G_acc(ChVector<>(0, 0, 0));

    // Change (SMC) contact force model
    ////if (contact_method == ChContactMethod::SMC) {
    ////static_cast<ChSystemSMC*>(m113.GetSystem())->SetContactForceModel(ChSystemSMC::ContactForceModel::PlainCoulomb);
    ////}

    // --------------------------------------------------
    // Control internal collisions and contact monitoring
    // --------------------------------------------------

    // Enable contact on all tracked vehicle parts, except the left sprocket
    ////marder.GetVehicle().SetCollide(TrackedCollisionFlag::ALL & (~TrackedCollisionFlag::SPROCKET_LEFT));

    // Disable contact for all tracked vehicle parts
    ////marder.GetVehicle().SetCollide(TrackedCollisionFlag::NONE);

    // Disable all contacts for vehicle chassis (if chassis collision was defined)
    ////marder.GetVehicle().SetChassisCollide(false);

    // Disable only contact between chassis and track shoes (if chassis collision was defined)
    ////marder.GetVehicle().SetChassisVehicleCollide(false);

    // Monitor internal contacts for the chassis, left sprocket, left idler, and first shoe on the left track.
    ////marder.GetVehicle().MonitorContacts(TrackedCollisionFlag::CHASSIS | TrackedCollisionFlag::SPROCKET_LEFT |
    ////                        TrackedCollisionFlag::SHOES_LEFT | TrackedCollisionFlag::IDLER_LEFT);

    // Monitor contacts involving one of the sprockets.
    marder.GetVehicle().MonitorContacts(TrackedCollisionFlag::SPROCKET_LEFT | TrackedCollisionFlag::SPROCKET_RIGHT);

    // Monitor only contacts involving the chassis.
    ////marder.GetVehicle().MonitorContacts(TrackedCollisionFlag::CHASSIS);

    // Render contact normals and/or contact forces.
    marder.GetVehicle().SetRenderContactNormals(true);
    ////marder.GetVehicle().SetRenderContactForces(true, 1e-4);

    // Collect contact information.
    // If enabled, number of contacts and local contact point locations are collected for all
    // monitored parts.  Data can be written to a file by invoking ChTrackedVehicle::WriteContacts().
    ////marder.GetVehicle().SetContactCollection(true);

    // ------------------
    // Create the terrain
    // ------------------

    RigidTerrain terrain(marder.GetSystem());
    MaterialInfo minfo;
    minfo.mu = 0.9f;
    minfo.cr = 0.75f;
    minfo.Y = 2e7f;
    auto patch_mat = minfo.CreateMaterial(contact_method);
    auto patch = terrain.AddPatch(patch_mat, ChVector<>(0, 0, 0), ChVector<>(0, 0, 1), terrainLength, terrainWidth);
    patch->SetColor(ChColor(0.5f, 0.8f, 0.5f));
    patch->SetTexture(vehicle::GetDataFile("terrain/textures/tile4.jpg"), 200, 200);
    terrain.Initialize();

    // --------------------------------
    // Add fixed and/or falling objects
    // --------------------------------

    ////AddFixedObstacles(vehicle.GetSystem());
    ////AddFallingObjects(vehicle.GetSystem());

    // ---------------------------------------
    // Create the vehicle Irrlicht application
    // ---------------------------------------

<<<<<<< HEAD
    auto vis = chrono_types::make_shared<ChTrackedVehicleVisualSystemIrrlicht>();
    vis->SetWindowTitle("Marder Vehicle Demo");
    vis->SetChaseCamera(trackPoint, 10.0, 0.5);
    ////vis->SetChaseCameraPosition(vehicle.GetVehiclePos() + ChVector<>(0, 2, 0));
    vis->SetChaseCameraMultipliers(1e-4, 10);
    vis->Initialize();
    vis->AddTypicalLights();
    vis->AddSkyBox();
    vis->AddLogo();
    marder.GetVehicle().SetVisualSystem(vis);
=======
    ChTrackedVehicleIrrApp app(&marder.GetVehicle(), L"Marder Vehicle Demo");
    app.AddTypicalLights();
    app.SetChaseCamera(trackPoint, 10.0, 0.5);
    ////app.SetChaseCameraPosition(vehicle.GetPos() + ChVector<>(0, 2, 0));
    app.SetChaseCameraMultipliers(1e-4, 10);

    app.AssetBindAll();
    app.AssetUpdateAll();
>>>>>>> ab759812

    // ------------------------
    // Create the driver system
    // ------------------------

    ChIrrGuiDriver driver(*vis);

    // Set the time response for keyboard inputs.
    double steering_time = 0.5;  // time to go from 0 to +1 (or from 0 to -1)
    double throttle_time = 1.0;  // time to go from 0 to +1
    double braking_time = 0.3;   // time to go from 0 to +1
    driver.SetSteeringDelta(render_step_size / steering_time);
    driver.SetThrottleDelta(render_step_size / throttle_time);
    driver.SetBrakingDelta(render_step_size / braking_time);
    driver.SetGains(2, 5, 5);

    driver.Initialize();

    // -----------------
    // Initialize output
    // -----------------

    if (!filesystem::create_directory(filesystem::path(out_dir))) {
        std::cout << "Error creating directory " << out_dir << std::endl;
        return 1;
    }

    if (povray_output) {
        if (!filesystem::create_directory(filesystem::path(pov_dir))) {
            std::cout << "Error creating directory " << pov_dir << std::endl;
            return 1;
        }
        terrain.ExportMeshPovray(out_dir);
    }

    if (img_output) {
        if (!filesystem::create_directory(filesystem::path(img_dir))) {
            std::cout << "Error creating directory " << img_dir << std::endl;
            return 1;
        }
    }

    // Set up vehicle output
    ////marder.GetVehicle().SetChassisOutput(true);
    ////marder.GetVehicle().SetTrackAssemblyOutput(VehicleSide::LEFT, true);
    ////marder.GetVehicle().SetOutput(ChVehicleOutput::ASCII, out_dir, "output", 0.1);

    // Generate JSON information with available output channels
    ////marder.GetVehicle().ExportComponentList(out_dir + "/component_list.json");

    // ------------------------------
    // Solver and integrator settings
    // ------------------------------

    switch (contact_method) {
        case ChContactMethod::NSC:
            std::cout << "Use NSC" << std::endl;
            // Cannot use HHT + MKL with NSC contact
            use_mkl = false;
            break;
        case ChContactMethod::SMC:
            std::cout << "Use SMC" << std::endl;
            break;
    }

#ifndef CHRONO_PARDISO_MKL
    use_mkl = false;
#endif

    if (use_mkl) {
#ifdef CHRONO_PARDISO_MKL
        std::cout << "Solver: PardisoMKL" << std::endl;
        std::cout << "Integrator: HHT" << std::endl;

        auto mkl_solver = chrono_types::make_shared<ChSolverPardisoMKL>();
        mkl_solver->LockSparsityPattern(true);
        marder.GetSystem()->SetSolver(mkl_solver);

        marder.GetSystem()->SetTimestepperType(ChTimestepper::Type::HHT);
        auto integrator = std::static_pointer_cast<ChTimestepperHHT>(marder.GetSystem()->GetTimestepper());
        integrator->SetAlpha(-0.2);
        integrator->SetMaxiters(50);
        integrator->SetAbsTolerances(1e-4, 1e2);
        integrator->SetMode(ChTimestepperHHT::ACCELERATION);
        integrator->SetStepControl(false);
        integrator->SetModifiedNewton(false);
        integrator->SetScaling(true);
        ////integrator->SetVerbose(true);
#endif
    } else {
        auto solver = chrono_types::make_shared<ChSolverBB>();
        solver->SetMaxIterations(120);
        solver->SetOmega(0.8);
        solver->SetSharpnessLambda(1.0);
        marder.GetSystem()->SetSolver(solver);

        marder.GetSystem()->SetMaxPenetrationRecoverySpeed(1.5);
        marder.GetSystem()->SetMinBounceSpeed(2.0);
    }

    // ---------------
    // Simulation loop
    // ---------------

    // Inter-module communication data
    BodyStates shoe_states_left(marder.GetVehicle().GetNumTrackShoes(LEFT));
    BodyStates shoe_states_right(marder.GetVehicle().GetNumTrackShoes(RIGHT));
    TerrainForces shoe_forces_left(marder.GetVehicle().GetNumTrackShoes(LEFT));
    TerrainForces shoe_forces_right(marder.GetVehicle().GetNumTrackShoes(RIGHT));

    // Number of simulation steps between two 3D view render frames
    int render_steps = (int)std::ceil(render_step_size / step_size);

    // Initialize simulation frame counter
    int step_number = 0;
    int render_frame = 0;

    ChRealtimeStepTimer realtime_timer;
    while (vis->Run()) {
        // Debugging output
        if (dbg_output) {
            auto track_L = marder.GetVehicle().GetTrackAssembly(LEFT);
            auto track_R = marder.GetVehicle().GetTrackAssembly(RIGHT);
            cout << "Time: " << marder.GetSystem()->GetChTime() << endl;
            cout << "      Num. contacts: " << marder.GetSystem()->GetNcontacts() << endl;
            const ChFrameMoving<>& c_ref = marder.GetChassisBody()->GetFrame_REF_to_abs();
            const ChVector<>& c_pos = marder.GetVehicle().GetPos();
            cout << "      chassis:    " << c_pos.x() << "  " << c_pos.y() << "  " << c_pos.z() << endl;
            {
                const ChVector<>& i_pos_abs = track_L->GetIdler()->GetWheelBody()->GetPos();
                const ChVector<>& s_pos_abs = track_L->GetSprocket()->GetGearBody()->GetPos();
                ChVector<> i_pos_rel = c_ref.TransformPointParentToLocal(i_pos_abs);
                ChVector<> s_pos_rel = c_ref.TransformPointParentToLocal(s_pos_abs);
                cout << "      L idler:    " << i_pos_rel.x() << "  " << i_pos_rel.y() << "  " << i_pos_rel.z() << endl;
                cout << "      L sprocket: " << s_pos_rel.x() << "  " << s_pos_rel.y() << "  " << s_pos_rel.z() << endl;
            }
            {
                const ChVector<>& i_pos_abs = track_R->GetIdler()->GetWheelBody()->GetPos();
                const ChVector<>& s_pos_abs = track_R->GetSprocket()->GetGearBody()->GetPos();
                ChVector<> i_pos_rel = c_ref.TransformPointParentToLocal(i_pos_abs);
                ChVector<> s_pos_rel = c_ref.TransformPointParentToLocal(s_pos_abs);
                cout << "      R idler:    " << i_pos_rel.x() << "  " << i_pos_rel.y() << "  " << i_pos_rel.z() << endl;
                cout << "      R sprocket: " << s_pos_rel.x() << "  " << s_pos_rel.y() << "  " << s_pos_rel.z() << endl;
            }
            cout << "      L suspensions (arm angles):";
            for (size_t i = 0; i < track_L->GetNumRoadWheelAssemblies(); i++) {
                cout << " " << track_L->GetRoadWheelAssembly(i)->GetCarrierAngle();
            }
            cout << endl;
            cout << "      R suspensions (arm angles):";
            for (size_t i = 0; i < track_R->GetNumRoadWheelAssemblies(); i++) {
                cout << " " << track_R->GetRoadWheelAssembly(i)->GetCarrierAngle();
            }
            cout << endl;
        }

        if (step_number % render_steps == 0) {
            // Render scene
            vis->BeginScene();
            vis->DrawAll();
            vis->EndScene();

            if (povray_output) {
                char filename[100];
                sprintf(filename, "%s/data_%03d.dat", pov_dir.c_str(), render_frame + 1);
                utils::WriteVisualizationAssets(marder.GetSystem(), filename);
            }
            if (img_output && step_number > 200) {
                char filename[100];
                sprintf(filename, "%s/img_%03d.jpg", img_dir.c_str(), render_frame + 1);
                vis->WriteImageToFile(filename);
            }
            render_frame++;
        }

        // Collect output data from modules
        ChDriver::Inputs driver_inputs = driver.GetInputs();
        marder.GetVehicle().GetTrackShoeStates(LEFT, shoe_states_left);
        marder.GetVehicle().GetTrackShoeStates(RIGHT, shoe_states_right);

        // Update modules (process inputs from other modules)
        double time = marder.GetVehicle().GetChTime();
        driver.Synchronize(time);
        terrain.Synchronize(time);
        marder.Synchronize(time, driver_inputs, shoe_forces_left, shoe_forces_right);
        vis->Synchronize("", driver_inputs);

        // Advance simulation for one timestep for all modules
        driver.Advance(step_size);
        terrain.Advance(step_size);
        marder.Advance(step_size);
        vis->Advance(step_size);

        // Report if the chassis experienced a collision
        if (marder.GetVehicle().IsPartInContact(TrackedCollisionFlag::CHASSIS)) {
            std::cout << time << "  chassis contact" << std::endl;
        }

        // Increment frame number
        step_number++;

        // Spin in place for real time to catch up
        realtime_timer.Spin(step_size);
    }

    marder.GetVehicle().WriteContacts("Marder_contacts.out");

    return 0;
}

// =============================================================================
void AddFixedObstacles(ChSystem* system) {
    double radius = 2.2;
    double length = 6;

    auto obstacle = std::shared_ptr<ChBody>(system->NewBody());
    obstacle->SetPos(ChVector<>(10, 0, -1.8));
    obstacle->SetBodyFixed(true);
    obstacle->SetCollide(true);

    // Visualization
    auto shape = chrono_types::make_shared<ChCylinderShape>();
    shape->GetCylinderGeometry().p1 = ChVector<>(0, -length * 0.5, 0);
    shape->GetCylinderGeometry().p2 = ChVector<>(0, length * 0.5, 0);
    shape->GetCylinderGeometry().rad = radius;
    shape->SetTexture(vehicle::GetDataFile("terrain/textures/tile4.jpg"));
    obstacle->AddVisualShape(shape);

    // Contact
    MaterialInfo minfo;
    minfo.mu = 0.9f;
    minfo.cr = 0.01f;
    minfo.Y = 2e7f;
    auto obst_mat = minfo.CreateMaterial(system->GetContactMethod());

    obstacle->GetCollisionModel()->ClearModel();
    obstacle->GetCollisionModel()->AddCylinder(obst_mat, radius, radius, length * 0.5);
    obstacle->GetCollisionModel()->BuildModel();

    system->AddBody(obstacle);
}

// =============================================================================
void AddFallingObjects(ChSystem* system) {
    double radius = 0.1;
    double mass = 10;

    auto ball = std::shared_ptr<ChBody>(system->NewBody());
    ball->SetMass(mass);
    ball->SetInertiaXX(0.4 * mass * radius * radius * ChVector<>(1, 1, 1));
    ball->SetPos(initLoc + ChVector<>(-3, 0, 2));
    ball->SetRot(ChQuaternion<>(1, 0, 0, 0));
    ball->SetPos_dt(ChVector<>(3, 0, 0));
    ball->SetBodyFixed(false);

    MaterialInfo minfo;
    auto obst_mat = minfo.CreateMaterial(system->GetContactMethod());

    ball->SetCollide(true);
    ball->GetCollisionModel()->ClearModel();
    ball->GetCollisionModel()->AddSphere(obst_mat, radius);
    ball->GetCollisionModel()->BuildModel();

    auto sphere = chrono_types::make_shared<ChSphereShape>();
    sphere->GetSphereGeometry().rad = radius;
    sphere->SetTexture(GetChronoDataFile("textures/bluewhite.png"));
    ball->AddVisualShape(sphere);

    system->AddBody(ball);
}<|MERGE_RESOLUTION|>--- conflicted
+++ resolved
@@ -208,27 +208,16 @@
     // Create the vehicle Irrlicht application
     // ---------------------------------------
 
-<<<<<<< HEAD
     auto vis = chrono_types::make_shared<ChTrackedVehicleVisualSystemIrrlicht>();
     vis->SetWindowTitle("Marder Vehicle Demo");
     vis->SetChaseCamera(trackPoint, 10.0, 0.5);
-    ////vis->SetChaseCameraPosition(vehicle.GetVehiclePos() + ChVector<>(0, 2, 0));
+    ////vis->SetChaseCameraPosition(vehicle.GetPos() + ChVector<>(0, 2, 0));
     vis->SetChaseCameraMultipliers(1e-4, 10);
     vis->Initialize();
     vis->AddTypicalLights();
     vis->AddSkyBox();
     vis->AddLogo();
     marder.GetVehicle().SetVisualSystem(vis);
-=======
-    ChTrackedVehicleIrrApp app(&marder.GetVehicle(), L"Marder Vehicle Demo");
-    app.AddTypicalLights();
-    app.SetChaseCamera(trackPoint, 10.0, 0.5);
-    ////app.SetChaseCameraPosition(vehicle.GetPos() + ChVector<>(0, 2, 0));
-    app.SetChaseCameraMultipliers(1e-4, 10);
-
-    app.AssetBindAll();
-    app.AssetUpdateAll();
->>>>>>> ab759812
 
     // ------------------------
     // Create the driver system
