// =============================================================================
// PROJECT CHRONO - http://projectchrono.org
//
// Copyright (c) 2024 projectchrono.org
// All rights reserved.
//
// Use of this source code is governed by a BSD-style license that can be found
// in the LICENSE file at the top level of the distribution and at
// http://projectchrono.org/license-chrono.txt.
//
// =============================================================================
// Author: Luning Bakke, Radu Serban
// =============================================================================

#include <cassert>
#include <cstdlib>
#include <ctime>
#include <iomanip>

#include "chrono/physics/ChSystemNSC.h"

#include "chrono_fsi/sph/ChFsiProblemSPH.h"

#include "chrono_fsi/sph/visualization/ChFsiVisualization.h"
#ifdef CHRONO_OPENGL
    #include "chrono_fsi/sph/visualization/ChFsiVisualizationGL.h"
#endif
#ifdef CHRONO_VSG
    #include "chrono_fsi/sph/visualization/ChFsiVisualizationVSG.h"
#endif

#ifdef CHRONO_POSTPROCESS
    #include "chrono_postprocess/ChGnuPlot.h"
#endif

#include "chrono_thirdparty/filesystem/path.h"

using namespace chrono;
using namespace chrono::fsi;

using std::cout;
using std::cerr;
using std::endl;

// -----------------------------------------------------------------------------

// Run-time visualization system (OpenGL or VSG)
ChVisualSystem::Type vis_type = ChVisualSystem::Type::VSG;

// Final simulation time
double t_end = 20.0;

// Position and dimensions of WEC device
ChVector3d wec_pos(-2.9875, 0, -0.1);
ChVector3d wec_size(0.225, 0.975, 1.2);
double wec_density = 500;

// Container dimensions
ChVector3d csize(12, 1.25, 1.8);

// Beach start location
double x_start = 8;

// Fluid depth
double depth = 1.3;

// Output directories and settings
std::string out_dir = GetChronoOutputPath() + "FSI_Flap_beach_test";

// Output frequency
bool output = true;
double output_fps = 10;

// Enable/disable run-time visualization
bool render = true;
float render_fps = 200;

// Enable saving snapshots
bool snapshots = false;

// Visibility flags
bool show_rigid = true;
bool show_rigid_bce = false;
bool show_boundary_bce = true;
bool show_particles_sph = true;

<<<<<<< HEAD
// Size of initial volume of SPH fluid
// wec location
//ChVector3d wec_pos(-2.9875, -0.0125, -0.1);
//// Size of the baffles
//ChVector3d wec_size(0.225, 0.975, 1.2);
//ChVector3d fsize(12, 1.25, 1.3);  // fluid slightly higher than the flap.
//// Container dimensions
//ChVector3d csize(12, 1.25, 1.8);


// use this set of parameters for fast testing
ChVector3d wec_pos(-1.5875, -0.0125, -0.1);
// Size of the baffles
ChVector3d wec_size(0.225, 0.45, 1.2);
ChVector3d fsize(6, 0.6, 1.3);  // fluid slightly higher than the flap.
// Container dimensions
ChVector3d csize(6, 0.6, 1.8);


=======
>>>>>>> 174d5155
// -----------------------------------------------------------------------------

class PositionVisibilityCallback : public ChParticleCloud::VisibilityCallback {
  public:
    PositionVisibilityCallback() {}

    virtual bool get(unsigned int n, const ChParticleCloud& cloud) const override {
        auto p = cloud.GetParticlePos(n);
        return p.y() >= 0;
    };
};

// -----------------------------------------------------------------------------

class WaveFunction : public ChFunction {
  public:
    WaveFunction() : delay(0), a2(0), omega(0) {}
    WaveFunction(double delay, double amplitude, double frequency)
        : delay(delay), a2(amplitude / 2), omega(CH_2PI * frequency) {}

    virtual WaveFunction* Clone() const override { return new WaveFunction(); }

    virtual double GetVal(double t) const override {
        if (t <= delay)
            return 0;
        double tt = t - delay;
        return a2 * (1 - std::cos(omega * tt));
    }

  private:
    double delay;
    double a2;
    double omega;
};

class WaveFunctionDecay : public ChFunction {
  public:
    // stroke s0, period T, with an exponential decay
    WaveFunctionDecay() : s0(0.1), T(1) {}
    WaveFunctionDecay(double s0, double period) : s0(s0 / 2), T(period) {}

    virtual WaveFunction* Clone() const override { return new WaveFunction(); }

    virtual double GetVal(double t) const override {
        return 0.5 * s0 * (1 - std::exp(-t * 2 / T)) * std::sin(2. * CH_PI / T * t);
    }

  private:
    double s0;  // stroke
    double T;   // period
};

// -----------------------------------------------------------------------------

// Wave tank profile for a beach represented as a 4th order Bezier curve.
class WaveTankBezierBeach : public ChFsiProblemCartesian::WaveTankProfile {
  public:
    WaveTankBezierBeach(double x_start) : x_start(x_start), last_t(1e-2) {
        const double in2m = 0.0254;
        P0 = in2m * ChVector2d(0, 0);
        P1 = in2m * ChVector2d(0, 28.77);
        P2 = in2m * ChVector2d(62.04, 50.83);
        P3 = in2m * ChVector2d(90.28, 59.26);
        P4 = in2m * ChVector2d(197.63, 61.19);

        Q0 = 4.0 * (P1 - P0);
        Q1 = 4.0 * (P2 - P1);
        Q2 = 4.0 * (P3 - P2);
        Q3 = 4.0 * (P4 - P3);
    }

    virtual double operator()(double x) {
        if (x <= x_start)
            return 0;

        double xx = x - x_start;
        if (xx >= P4.x())
            return P4.y();

        // Find t such that P(t).x = xx (Newton)
        int N = 10;
        double tol = 1e-5;
        double t = last_t;
        for (int i = 0; i < N; i++) {
            double f = eval(t, 0) - xx;
            if (std::abs(f) < tol)
                break;
            double fp = eval_der(t, 0);
            assert(std::abs(fp) > tol);
            t -= f / fp;
        }
        last_t = t;

        // Return h = P(t).y
        return eval(t, 1);
    }

  private:
    // Evaluate Bezier curve at given parameter 0 <= t <= 1 and return specified coordinate.
    double eval(double t, int i) {
        double omt = 1 - t;
        double t2 = t * t;
        double t3 = t * t2;
        double t4 = t2 * t2;
        double omt2 = omt * omt;
        double omt3 = omt2 * omt;
        double omt4 = omt2 * omt2;
        return omt4 * P0[i] + 4 * t * omt3 * P1[i] + 6 * t2 * omt2 * P2[i] + 4 * t3 * omt * P3[i] + t4 * P4[i];
    }

    // Evaluate Bezier curve derivative at given parameter 0 <= t <= 1 and return specified coordinate.
    double eval_der(double t, int i) {
        double omt = 1 - t;
        double t2 = t * t;
        double t3 = t * t2;
        double omt2 = omt * omt;
        double omt3 = omt2 * omt;
        return omt3 * Q0[i] + 3 * t * omt2 * Q1[i] + 3 * t2 * omt * Q2[i] + t3 * Q3[i];
    }

    ChVector2d P0;
    ChVector2d P1;
    ChVector2d P2;
    ChVector2d P3;
    ChVector2d P4;

    ChVector2d Q0;
    ChVector2d Q1;
    ChVector2d Q2;
    ChVector2d Q3;

    double x_start;
    double last_t;
};

// -----------------------------------------------------------------------------

std::shared_ptr<ChLinkLockRevolute> CreateFlap(ChFsiProblemSPH& fsi) {
    ChSystem& sysMBS = fsi.GetSystyemMBS();

    // Common contact material and geometry
    ChContactMaterialData cmat;
    cmat.Y = 1e8f;
    cmat.mu = 0.2f;
    cmat.cr = 0.05f;

    utils::ChBodyGeometry geometry;
    geometry.materials.push_back(cmat);
    geometry.coll_boxes.push_back(
        utils::ChBodyGeometry::BoxShape(ChVector3d(0, 0, 0.5 * wec_size.z()), QUNIT, wec_size, 0));

    auto flap = chrono_types::make_shared<ChBody>();
    flap->SetPos(wec_pos);
    flap->SetRot(QUNIT);
    flap->SetFixed(false);

    double wec_volume = wec_size.x() * wec_size.y() * wec_size.z();

    double wec_mass = wec_volume * wec_density;
    flap->SetMass(wec_mass);
    flap->SetInertiaXX(ChVector3d(0.5 * wec_mass * wec_size.y() * wec_size.y(),
                                  0.5 * wec_mass * wec_size.z() * wec_size.z(),
                                  0.5 * wec_mass * wec_size.y() * wec_size.y()));

    sysMBS.AddBody(flap);
    if (show_rigid)
        geometry.CreateVisualizationAssets(flap, VisualizationType::COLLISION);
    fsi.AddRigidBody(flap, geometry, true, true);

    // add ground
    auto ground = chrono_types::make_shared<ChBody>();
    ground->SetFixed(true);
    ground->SetMass(2 * wec_mass);
    ground->SetInertiaXX(flap->GetInertiaXX());
    sysMBS.AddBody(ground);

    // Add revolute joint
    auto revolute = chrono_types::make_shared<ChLinkLockRevolute>();
    revolute->Initialize(ground, flap, ChFrame<>(wec_pos, Q_ROTATE_Z_TO_Y));
    sysMBS.AddLink(revolute);

    return revolute;
}

// -----------------------------------------------------------------------------

int main(int argc, char* argv[]) {
    double initial_spacing = 0.05;
    double step_size = 5e-5;
    bool verbose = true;

    // Create the Chrono system and associated collision system
    ChSystemNSC sysMBS;
    sysMBS.SetCollisionSystemType(ChCollisionSystem::Type::BULLET);

    // Create the FSI problem
    ChFsiProblemCartesian fsi(sysMBS, initial_spacing);
    fsi.SetVerbose(verbose);
    ChFsiSystemSPH& sysFSI = fsi.GetSystemFSI();
    ChFluidSystemSPH& sysSPH = fsi.GetFluidSystemSPH();

    // Set gravitational acceleration
    const ChVector3d gravity(0, 0, -9.8);
    sysFSI.SetGravitationalAcceleration(gravity);
    sysMBS.SetGravitationalAcceleration(gravity);

    // Set CFD fluid properties
    ChFluidSystemSPH::FluidProperties fluid_props;
    fluid_props.density = 1000;
    fluid_props.viscosity = 1;
    sysSPH.SetCfdSPH(fluid_props);

    // Set SPH solution parameters
    ChFluidSystemSPH::SPHParameters sph_params;
    sph_params.sph_method = SPHMethod::WCSPH;
    sph_params.initial_spacing = initial_spacing;
    sph_params.h_multiplier = 1;
    sph_params.max_velocity = 8;
    sph_params.xsph_coefficient = 0.5;
    sph_params.shifting_coefficient = 0.0;
    // sph_params.density_reinit_steps = 800;
    sph_params.consistent_gradient_discretization = false;
    sph_params.consistent_laplacian_discretization = false;
    sph_params.viscosity_type = ViscosityType::ARTIFICIAL;
    sph_params.artificial_viscosity = 0.02;
    sph_params.eos_type = EosType::TAIT;
    sph_params.use_delta_sph = true;
    sph_params.delta_sph_coefficient = 0.1;
    sysSPH.SetSPHParameters(sph_params);
    sysFSI.SetStepSizeCFD(step_size);
    sysFSI.SetStepsizeMBD(step_size);
<<<<<<< HEAD
    sysSPH.SetNumBCELayers(3);
=======
    sysSPH.SetNumBCELayers(5);

    // Create WEC device
    auto revolute = CreateFlap(fsi);
>>>>>>> 174d5155

    // Enable height-based initial pressure for SPH particles
    fsi.RegisterParticlePropertiesCallback(chrono_types::make_shared<DepthPressurePropertiesCallback>(sysSPH, depth));

    // Create a wave tank
    double stroke = 0.1;
    double period = 2;
    auto fun = chrono_types::make_shared<WaveFunctionDecay>(stroke, period);

    auto body = fsi.ConstructWaveTank(ChFsiProblemSPH::WavemakerType::PISTON,                           //
                                      ChVector3d(0, 0, 0), csize, depth,                                //
                                      fun,                                                              //
                                      chrono_types::make_shared<WaveTankBezierBeach>(x_start), false);  //

    // Initialize the FSI system
    fsi.Initialize();

    // Create oputput directories
    if (!filesystem::create_directory(filesystem::path(out_dir))) {
        cerr << "Error creating directory " << out_dir << endl;
        return 1;
    }
    out_dir = out_dir + "/" + sysSPH.GetPhysicsProblemString() + "_" + sysSPH.GetSphMethodTypeString();
    if (!filesystem::create_directory(filesystem::path(out_dir))) {
        cerr << "Error creating directory " << out_dir << endl;
        return 1;
    }
    if (!filesystem::create_directory(filesystem::path(out_dir + "/particles"))) {
        cerr << "Error creating directory " << out_dir + "/particles" << endl;
        return 1;
    }
    if (!filesystem::create_directory(filesystem::path(out_dir + "/fsi"))) {
        cerr << "Error creating directory " << out_dir + "/fsi" << endl;
        return 1;
    }
    if (!filesystem::create_directory(filesystem::path(out_dir + "/vtk"))) {
        cerr << "Error creating directory " << out_dir + "/vtk" << endl;
        return 1;
    }
    if (!filesystem::create_directory(filesystem::path(out_dir + "/snapshots"))) {
        cerr << "Error creating directory " << out_dir + "/snapshots" << endl;
        return 1;
    }

#ifdef CHRONO_POSTPROCESS
    postprocess::ChGnuPlot gplot(out_dir + "/wave_fun.gpl");
    gplot.SetGrid();
    std::string speed_title = "Wave function";
    gplot.SetTitle(speed_title);
    gplot.SetLabelX("time (s)");
    gplot.SetLabelY("height (m)");
    gplot.Plot(*fun, 0, 5, 0.02, "", " with lines lt -1 lw 2 lc rgb'#3333BB' ");
#endif

    ////fsi.SaveInitialMarkers(out_dir);

    // Create a run-time visualizer
#ifndef CHRONO_OPENGL
    if (vis_type == ChVisualSystem::Type::OpenGL)
        vis_type = ChVisualSystem::Type::VSG;
#endif
#ifndef CHRONO_VSG
    if (vis_type == ChVisualSystem::Type::VSG)
        vis_type = ChVisualSystem::Type::OpenGL;
#endif
#if !defined(CHRONO_OPENGL) && !defined(CHRONO_VSG)
    render = false;
#endif

    std::shared_ptr<ChFsiVisualization> visFSI;
    if (render) {
        switch (vis_type) {
            case ChVisualSystem::Type::OpenGL:
#ifdef CHRONO_OPENGL
                visFSI = chrono_types::make_shared<ChFsiVisualizationGL>(&sysFSI);
#endif
                break;
            case ChVisualSystem::Type::VSG: {
#ifdef CHRONO_VSG
                visFSI = chrono_types::make_shared<ChFsiVisualizationVSG>(&sysFSI);
#endif
                break;
            }
        }

        auto col_callback = chrono_types::make_shared<VelocityColorCallback>(0, 2.0);
        auto vis_callback = chrono_types::make_shared<PositionVisibilityCallback>();

        visFSI->SetTitle("Chrono::FSI Flap");
        visFSI->SetSize(1280, 720);
        visFSI->AddCamera(wec_pos + ChVector3d(0, -9 * csize.y(), 0), wec_pos);
        visFSI->SetCameraMoveScale(0.1f);
        visFSI->EnableFluidMarkers(show_particles_sph);
        visFSI->EnableBoundaryMarkers(show_boundary_bce);
        visFSI->EnableRigidBodyMarkers(show_rigid_bce);
        visFSI->SetRenderMode(ChFsiVisualization::RenderMode::SOLID);
        visFSI->SetParticleRenderMode(ChFsiVisualization::RenderMode::SOLID);
        visFSI->SetSPHColorCallback(col_callback);
        visFSI->SetSPHVisibilityCallback(vis_callback);
        visFSI->SetBCEVisibilityCallback(vis_callback);
        visFSI->AttachSystem(&sysMBS);
        visFSI->Initialize();
    }

    // Start the simulation
    double time = 0.0;
    int sim_frame = 0;
    int out_frame = 0;
    int render_frame = 0;

    ChTimer timer;
    timer.start();
    while (time < t_end) {
        if (output && time >= out_frame / output_fps) {
            if (verbose)
                cout << " -- Output frame " << out_frame << " at t = " << time << endl;
            sysSPH.PrintParticleToFile(out_dir + "/particles");
            sysSPH.PrintFsiInfoToFile(out_dir + "/fsi", time);
            out_frame++;
        }

        // Render FSI system
        if (render && time >= render_frame / render_fps) {
            if (!visFSI->Render())
                break;

            if (snapshots) {
                if (verbose)
                    cout << " -- Snapshot frame " << render_frame << " at t = " << time << endl;
                std::ostringstream filename;
                filename << out_dir << "/snapshots/img_" << std::setw(5) << std::setfill('0') << render_frame + 1
                         << ".bmp";
                visFSI->GetVisualSystem()->WriteImageToFile(filename.str());
            }

            render_frame++;
        }

        // Call the FSI solver
        sysFSI.DoStepDynamics(step_size);

        time += step_size;
        sim_frame++;
    }
    timer.stop();
    cout << "\nSimulation time: " << timer() << " seconds\n" << endl;

    return 0;
}<|MERGE_RESOLUTION|>--- conflicted
+++ resolved
@@ -72,7 +72,7 @@
 double output_fps = 10;
 
 // Enable/disable run-time visualization
-bool render = true;
+bool render = false;
 float render_fps = 200;
 
 // Enable saving snapshots
@@ -84,30 +84,16 @@
 bool show_boundary_bce = true;
 bool show_particles_sph = true;
 
-<<<<<<< HEAD
 // Size of initial volume of SPH fluid
 // wec location
-//ChVector3d wec_pos(-2.9875, -0.0125, -0.1);
+// ChVector3d wec_pos(-2.9875, -0.0125, -0.1);
 //// Size of the baffles
-//ChVector3d wec_size(0.225, 0.975, 1.2);
-//ChVector3d fsize(12, 1.25, 1.3);  // fluid slightly higher than the flap.
+// ChVector3d wec_size(0.225, 0.975, 1.2);
+// ChVector3d fsize(12, 1.25, 1.3);  // fluid slightly higher than the flap.
 //// Container dimensions
-//ChVector3d csize(12, 1.25, 1.8);
-
-
-// use this set of parameters for fast testing
-ChVector3d wec_pos(-1.5875, -0.0125, -0.1);
-// Size of the baffles
-ChVector3d wec_size(0.225, 0.45, 1.2);
-ChVector3d fsize(6, 0.6, 1.3);  // fluid slightly higher than the flap.
-// Container dimensions
-ChVector3d csize(6, 0.6, 1.8);
-
-
-=======
->>>>>>> 174d5155
-// -----------------------------------------------------------------------------
-
+// ChVector3d csize(12, 1.25, 1.8);
+
+// -----------------------------------------------------------------------------
 class PositionVisibilityCallback : public ChParticleCloud::VisibilityCallback {
   public:
     PositionVisibilityCallback() {}
@@ -337,14 +323,10 @@
     sysSPH.SetSPHParameters(sph_params);
     sysFSI.SetStepSizeCFD(step_size);
     sysFSI.SetStepsizeMBD(step_size);
-<<<<<<< HEAD
-    sysSPH.SetNumBCELayers(3);
-=======
     sysSPH.SetNumBCELayers(5);
 
     // Create WEC device
     auto revolute = CreateFlap(fsi);
->>>>>>> 174d5155
 
     // Enable height-based initial pressure for SPH particles
     fsi.RegisterParticlePropertiesCallback(chrono_types::make_shared<DepthPressurePropertiesCallback>(sysSPH, depth));
@@ -389,7 +371,7 @@
         return 1;
     }
 
-#ifdef CHRONO_POSTPROCESS
+    #ifdef CHRONO_POSTPROCESS
     postprocess::ChGnuPlot gplot(out_dir + "/wave_fun.gpl");
     gplot.SetGrid();
     std::string speed_title = "Wave function";
@@ -397,35 +379,35 @@
     gplot.SetLabelX("time (s)");
     gplot.SetLabelY("height (m)");
     gplot.Plot(*fun, 0, 5, 0.02, "", " with lines lt -1 lw 2 lc rgb'#3333BB' ");
-#endif
+    #endif
 
     ////fsi.SaveInitialMarkers(out_dir);
 
     // Create a run-time visualizer
-#ifndef CHRONO_OPENGL
+    #ifndef CHRONO_OPENGL
     if (vis_type == ChVisualSystem::Type::OpenGL)
         vis_type = ChVisualSystem::Type::VSG;
-#endif
-#ifndef CHRONO_VSG
+    #endif
+    #ifndef CHRONO_VSG
     if (vis_type == ChVisualSystem::Type::VSG)
         vis_type = ChVisualSystem::Type::OpenGL;
-#endif
-#if !defined(CHRONO_OPENGL) && !defined(CHRONO_VSG)
+    #endif
+    #if !defined(CHRONO_OPENGL) && !defined(CHRONO_VSG)
     render = false;
-#endif
+    #endif
 
     std::shared_ptr<ChFsiVisualization> visFSI;
     if (render) {
         switch (vis_type) {
             case ChVisualSystem::Type::OpenGL:
-#ifdef CHRONO_OPENGL
+    #ifdef CHRONO_OPENGL
                 visFSI = chrono_types::make_shared<ChFsiVisualizationGL>(&sysFSI);
-#endif
+    #endif
                 break;
             case ChVisualSystem::Type::VSG: {
-#ifdef CHRONO_VSG
+    #ifdef CHRONO_VSG
                 visFSI = chrono_types::make_shared<ChFsiVisualizationVSG>(&sysFSI);
-#endif
+    #endif
                 break;
             }
         }
