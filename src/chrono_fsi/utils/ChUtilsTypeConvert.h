--- conflicted
+++ resolved
@@ -19,12 +19,8 @@
 #define CH_FSI_UTILS_TYPECONVERT_H
 
 #include "chrono/core/ChQuaternion.h"
-<<<<<<< HEAD
-#include "chrono/core/ChVector.h"
+#include "chrono/core/ChVector3.h"
 #include "chrono/core/ChVector2.h"
-=======
-#include "chrono/core/ChVector3.h"
->>>>>>> e5f0cfc6
 
 #include "chrono_fsi/ChApiFsi.h"
 #include "chrono_fsi/math/custom_math.h"
@@ -48,16 +44,11 @@
 /// Convert a Real4 data structure to a ChQuaternion data structure.
 CH_FSI_API ChQuaternion<> ToChQuaternion(const Real4& q4);
 
-<<<<<<< HEAD
 // Convert a ChVector2 data structure to a Real2 data structure.
 Real2 ToReal2(const ChVector2<>& v2);
 
 /// Convert a ChVector data structure to a Real3 data structure.
-CH_FSI_API Real3 ToReal3(const ChVector<>& v3);
-=======
-/// Convert a ChVector3d data structure to a Real3 data structure.
-CH_FSI_API Real3 ToReal3(const ChVector3d& v3);
->>>>>>> e5f0cfc6
+CH_FSI_API Real3 ToReal3(const ChVector3<>& v3);
 
 /// Convert a ChVector3d and a scalar to a Real4 data structure.
 CH_FSI_API Real4 ToReal4(const ChVector3d& v3, Real m);
