--- conflicted
+++ resolved
@@ -37,14 +37,9 @@
 /// BiCG-Stab iterative linear solver.
 class ChFsiLinearSolverBiCGStab : public ChFsiLinearSolver {
   public:
-<<<<<<< HEAD
-    ChFsiLinearSolverBiCGStab(Real mrel_res = 1e-8,
-                              Real mabs_res = 1e-4,
-=======
     /// Constructor of the ChFsiLinearSolverBiCGStab class.
     ChFsiLinearSolverBiCGStab(double mrel_res = 1e-8,
                               double mabs_res = 1e-4,
->>>>>>> 21412adb
                               int mmax_iter = 1000,
                               bool mverbose = false)
         : ChFsiLinearSolver(SolverType::BICGSTAB, mrel_res, mabs_res, mmax_iter, mverbose) {}
@@ -52,14 +47,8 @@
     /// Destructor of the ChFsiLinearSolverBiCGStab class.
     ~ChFsiLinearSolverBiCGStab() {}
 
-<<<<<<< HEAD
-    /// Solve the linear system on the device
-    virtual void Solve(int SIZE, int NNZ, Real* A, unsigned int* ArowIdx, unsigned int* AcolIdx, Real* x, Real* b)
-        override;
-=======
     /// Solves the linear system on the device.
     virtual void Solve(int SIZE, int NNZ, double* A, unsigned int* ArowIdx, unsigned int* AcolIdx, double* x, double* b) override;
->>>>>>> 21412adb
 
   private:
 };
